/*--------------------------------------------------------------------------
 * gin_private.h
 *	  header file for postgres inverted index access method implementation.
 *
 *	Copyright (c) 2006-2013, PostgreSQL Global Development Group
 *
 *	src/include/access/gin_private.h
 *--------------------------------------------------------------------------
 */
#ifndef GIN_PRIVATE_H
#define GIN_PRIVATE_H

#include "access/genam.h"
#include "access/gin.h"
#include "access/itup.h"
#include "fmgr.h"
#include "storage/bufmgr.h"
#include "utils/rbtree.h"


/*
 * Page opaque data in a inverted index page.
 *
 * Note: GIN does not include a page ID word as do the other index types.
 * This is OK because the opaque data is only 8 bytes and so can be reliably
 * distinguished by size.  Revisit this if the size ever increases.
 * Further note: as of 9.2, SP-GiST also uses 8-byte special space.  This is
 * still OK, as long as GIN isn't using all of the high-order bits in its
 * flags word, because that way the flags word cannot match the page ID used
 * by SP-GiST.
 */
typedef struct GinPageOpaqueData
{
	BlockNumber rightlink;		/* next page if any */
	OffsetNumber maxoff;		/* number of PostingItems on GIN_DATA & ~GIN_LEAF page.
								 * On GIN_LIST page, number of heap tuples. */
	uint16		flags;			/* see bit definitions below */
} GinPageOpaqueData;

typedef GinPageOpaqueData *GinPageOpaque;

#define GIN_DATA		  (1 << 0)
#define GIN_LEAF		  (1 << 1)
#define GIN_DELETED		  (1 << 2)
#define GIN_META		  (1 << 3)
#define GIN_LIST		  (1 << 4)
#define GIN_LIST_FULLROW  (1 << 5)		/* makes sense only on GIN_LIST page */
#define GIN_COMPRESSED	  (1 << 6)

/* Page numbers of fixed-location pages */
#define GIN_METAPAGE_BLKNO	(0)
#define GIN_ROOT_BLKNO		(1)

typedef struct GinMetaPageData
{
	/*
	 * Pointers to head and tail of pending list, which consists of GIN_LIST
	 * pages.  These store fast-inserted entries that haven't yet been moved
	 * into the regular GIN structure.
	 */
	BlockNumber head;
	BlockNumber tail;

	/*
	 * Free space in bytes in the pending list's tail page.
	 */
	uint32		tailFreeSize;

	/*
	 * We store both number of pages and number of heap tuples that are in the
	 * pending list.
	 */
	BlockNumber nPendingPages;
	int64		nPendingHeapTuples;

	/*
	 * Statistics for planner use (accurate as of last VACUUM)
	 */
	BlockNumber nTotalPages;
	BlockNumber nEntryPages;
	BlockNumber nDataPages;
	int64		nEntries;

	/*
	 * GIN version number (ideally this should have been at the front, but too
	 * late now.  Don't move it!)
	 *
	 * Currently 1 (for indexes initialized in 9.1 or later)
	 *
	 * Version 0 (indexes initialized in 9.0 or before) is compatible but may
	 * be missing null entries, including both null keys and placeholders.
	 * Reject full-index-scan attempts on such indexes.
	 */
	int32		ginVersion;
} GinMetaPageData;

#define GIN_CURRENT_VERSION		1

#define GinPageGetMeta(p) \
	((GinMetaPageData *) PageGetContents(p))

/*
 * Macros for accessing a GIN index page's opaque data
 */
#define GinPageGetOpaque(page) ( (GinPageOpaque) PageGetSpecialPointer(page) )

#define GinPageIsLeaf(page)    ( GinPageGetOpaque(page)->flags & GIN_LEAF )
#define GinPageSetLeaf(page)   ( GinPageGetOpaque(page)->flags |= GIN_LEAF )
#define GinPageSetNonLeaf(page)    ( GinPageGetOpaque(page)->flags &= ~GIN_LEAF )
#define GinPageIsData(page)    ( GinPageGetOpaque(page)->flags & GIN_DATA )
#define GinPageSetData(page)   ( GinPageGetOpaque(page)->flags |= GIN_DATA )
#define GinPageIsList(page)    ( GinPageGetOpaque(page)->flags & GIN_LIST )
#define GinPageSetList(page)   ( GinPageGetOpaque(page)->flags |= GIN_LIST )
#define GinPageHasFullRow(page)    ( GinPageGetOpaque(page)->flags & GIN_LIST_FULLROW )
#define GinPageSetFullRow(page)   ( GinPageGetOpaque(page)->flags |= GIN_LIST_FULLROW )
#define GinPageIsCompressed(page)    ( GinPageGetOpaque(page)->flags & GIN_COMPRESSED )
#define GinPageSetCompressed(page)   ( GinPageGetOpaque(page)->flags |= GIN_COMPRESSED )

#define GinPageIsDeleted(page) ( GinPageGetOpaque(page)->flags & GIN_DELETED)
#define GinPageSetDeleted(page)    ( GinPageGetOpaque(page)->flags |= GIN_DELETED)
#define GinPageSetNonDeleted(page) ( GinPageGetOpaque(page)->flags &= ~GIN_DELETED)

#define GinPageRightMost(page) ( GinPageGetOpaque(page)->rightlink == InvalidBlockNumber)

/*
 * We use our own ItemPointerGet(BlockNumber|GetOffsetNumber)
 * to avoid Asserts, since sometimes the ip_posid isn't "valid"
 */
#define GinItemPointerGetBlockNumber(pointer) \
	BlockIdGetBlockNumber(&(pointer)->ip_blkid)

#define GinItemPointerGetOffsetNumber(pointer) \
	((pointer)->ip_posid)

/*
 * Special-case item pointer values needed by the GIN search logic.
 *	MIN: sorts less than any valid item pointer
 *	MAX: sorts greater than any valid item pointer
 *	LOSSY PAGE: indicates a whole heap page, sorts after normal item
 *				pointers for that page
 * Note that these are all distinguishable from an "invalid" item pointer
 * (which is InvalidBlockNumber/0) as well as from all normal item
 * pointers (which have item numbers in the range 1..MaxHeapTuplesPerPage).
 */
#define ItemPointerSetMin(p)  \
	ItemPointerSet((p), (BlockNumber)0, (OffsetNumber)0)
#define ItemPointerIsMin(p)  \
	(GinItemPointerGetOffsetNumber(p) == (OffsetNumber)0 && \
	 GinItemPointerGetBlockNumber(p) == (BlockNumber)0)
#define ItemPointerSetMax(p)  \
	ItemPointerSet((p), InvalidBlockNumber, (OffsetNumber)0xffff)
#define ItemPointerIsMax(p)  \
	(GinItemPointerGetOffsetNumber(p) == (OffsetNumber)0xffff && \
	 GinItemPointerGetBlockNumber(p) == InvalidBlockNumber)
#define ItemPointerSetLossyPage(p, b)  \
	ItemPointerSet((p), (b), (OffsetNumber)0xffff)
#define ItemPointerIsLossyPage(p)  \
	(GinItemPointerGetOffsetNumber(p) == (OffsetNumber)0xffff && \
	 GinItemPointerGetBlockNumber(p) != InvalidBlockNumber)

/*
 * Posting item in a non-leaf posting-tree page
 */
typedef struct
{
	/* We use BlockIdData not BlockNumber to avoid padding space wastage */
	BlockIdData child_blkno;
	ItemPointerData key;
} PostingItem;

#define PostingItemGetBlockNumber(pointer) \
	BlockIdGetBlockNumber(&(pointer)->child_blkno)

#define PostingItemSetBlockNumber(pointer, blockNumber) \
	BlockIdSet(&((pointer)->child_blkno), (blockNumber))

/*
 * Category codes to distinguish placeholder nulls from ordinary NULL keys.
 * Note that the datatype size and the first two code values are chosen to be
 * compatible with the usual usage of bool isNull flags.
 *
 * GIN_CAT_EMPTY_QUERY is never stored in the index; and notice that it is
 * chosen to sort before not after regular key values.
 */
typedef signed char GinNullCategory;

#define GIN_CAT_NORM_KEY		0		/* normal, non-null key value */
#define GIN_CAT_NULL_KEY		1		/* null key value */
#define GIN_CAT_EMPTY_ITEM		2		/* placeholder for zero-key item */
#define GIN_CAT_NULL_ITEM		3		/* placeholder for null item */
#define GIN_CAT_EMPTY_QUERY		(-1)	/* placeholder for full-scan query */

/*
 * Access macros for null category byte in entry tuples
 */
#define GinCategoryOffset(itup,ginstate) \
	(IndexInfoFindDataOffset((itup)->t_info) + \
	 ((ginstate)->oneCol ? 0 : sizeof(int16)))
#define GinGetNullCategory(itup,ginstate) \
	(*((GinNullCategory *) ((char*)(itup) + GinCategoryOffset(itup,ginstate))))
#define GinSetNullCategory(itup,ginstate,c) \
	(*((GinNullCategory *) ((char*)(itup) + GinCategoryOffset(itup,ginstate))) = (c))

/*
 * Access macros for leaf-page entry tuples (see discussion in README)
 */
#define GinGetNPosting(itup)	GinItemPointerGetOffsetNumber(&(itup)->t_tid)
#define GinSetNPosting(itup,n)	ItemPointerSetOffsetNumber(&(itup)->t_tid,n)
#define GIN_TREE_POSTING		((OffsetNumber)0xffff)
#define GinIsPostingTree(itup)	(GinGetNPosting(itup) == GIN_TREE_POSTING)
#define GinSetPostingTree(itup, blkno)	( GinSetNPosting((itup),GIN_TREE_POSTING), ItemPointerSetBlockNumber(&(itup)->t_tid, blkno) )
#define GinGetPostingTree(itup) GinItemPointerGetBlockNumber(&(itup)->t_tid)

#define GIN_ITUP_COMPRESSED		(1 << 31)
#define GinGetPostingOffset(itup)	(GinItemPointerGetBlockNumber(&(itup)->t_tid) & (~GIN_ITUP_COMPRESSED))
#define GinSetPostingOffset(itup,n) ItemPointerSetBlockNumber(&(itup)->t_tid,(n)|GIN_ITUP_COMPRESSED)
#define GinGetPosting(itup)			((Pointer) ((char*)(itup) + GinGetPostingOffset(itup)))
#define GinItupIsCompressed(itup)	(GinItemPointerGetBlockNumber(&(itup)->t_tid) & GIN_ITUP_COMPRESSED)

#define GinMaxItemSize \
	MAXALIGN_DOWN(((BLCKSZ - SizeOfPageHeaderData - \
		MAXALIGN(sizeof(GinPageOpaqueData))) / 6 - sizeof(ItemIdData)))

/*
 * Access macros for non-leaf entry tuples
 */
#define GinGetDownlink(itup)	GinItemPointerGetBlockNumber(&(itup)->t_tid)
#define GinSetDownlink(itup,blkno)	ItemPointerSet(&(itup)->t_tid, blkno, InvalidOffsetNumber)


/*
 * Data (posting tree) pages
 *
 * Posting tree pages don't store regular tuples. Non-leaf pages contain
 * PostingItems, which are pairs of ItemPointers and child block numbers,
 * and leaf pages contain a compressed posting list, and a small "leaf-item"
 * index to allow quick seeking into the compressed posting list.
 *
 * The compressed posting list is stored after the regular page header.
 * Although we don't store regular tuples, pd_lower is used to indicate
 * the end of the posting list. After that, free space follows. At the
 * end of the page (before special space), the leaf-item index is stored.
 * pd_upper points to that location. This layout is compatible with the
 * "standard" heap and index page layout described in bufpage.h, so that
 * we can e.g set buffer_std when writing WAL records:
 *
 * +----------------+-------------+-------------------+
 * | PageHeaderData | right bound | compressed ...	  |
 * +----------------+--+----------+-------------------+
 * |  posting list ... |							  |
 * +-------------------+------------------------------+
 * |				   ^ pd_lower					  |
 * |												  |
 * |		  v pd_upper							  |
 * +----------+---------------------+-----------------+
 * |		  |	leaf-item index ... | "special space" |
 * +----------+---------------------+-----------------+
 *									^ pd_special
 *
 * In the special space is the GinPageOpaque struct.
 */
#define GinDataLeafPageGetPostingList(page) \
	(PageGetContents(page) + sizeof(ItemPointerData))
#define GinDataLeafPageGetPostingListEnd(page) \
	(page + ((PageHeader) page)->pd_lower)
#define GinDataLeafPageGetPostingListSize(page) \
	(((PageHeader) page)->pd_lower - MAXALIGN(SizeOfPageHeaderData) - sizeof(ItemPointerData))
#define GinDataLeafPageSetPostingListSize(page, size) \
	(((PageHeader) page)->pd_lower = (size) + MAXALIGN(SizeOfPageHeaderData) + sizeof(ItemPointerData))

#define GinDataLeafPageGetFreeSpace(page) PageGetExactFreeSpace(page)

#define GinDataPageGetRightBound(page)	((ItemPointer) PageGetContents(page))
#define GinDataPageGetData(page)	\
	(PageGetContents(page) + MAXALIGN(sizeof(ItemPointerData)))
/* non-leaf pages contain PostingItems */
#define GinDataPageGetPostingItem(page, i)	\
	((PostingItem *) (GinDataPageGetData(page) + ((i)-1) * sizeof(PostingItem)))
/* old uncompressed leaf pages contain ItemPointers */
#define GinDataPageGetItemPointer(page, i)  \
	((ItemPointer) (GinDataPageGetData(page) + ((i)-1) * sizeof(ItemPointerData)))

#define GinNonLeafDataPageGetFreeSpace(page)	\
	(BLCKSZ - MAXALIGN(SizeOfPageHeaderData) \
	 - MAXALIGN(sizeof(ItemPointerData)) \
	 - GinPageGetOpaque(page)->maxoff * sizeof(PostingItem)	\
	 - MAXALIGN(sizeof(GinPageOpaqueData)))

#define GinMaxLeafDataItems \
	((BLCKSZ - MAXALIGN(SizeOfPageHeaderData) - \
	  MAXALIGN(sizeof(ItemPointerData)) - \
	  MAXALIGN(sizeof(GinPageOpaqueData))) \
	 / sizeof(ItemPointerData))

#define MAX_COMPRESSED_ITEM_POINTER_SIZE 8

/*
 * Each item index claims that at offset 'pageOffset' previously read TID was
 * iptr.
 */
typedef struct
{
	ItemPointerData iptr;
	uint16 pageOffset;
} GinDataLeafItemIndex;

#define GinDataLeafIndexCount 32

#define GinDataLeafMaxPostingListSize	\
	(BLCKSZ - MAXALIGN(SizeOfPageHeaderData) \
	 - sizeof(ItemPointerData) \
	 - MAXALIGN(sizeof(GinPageOpaqueData)) \
	 - MAXALIGN(sizeof(GinDataLeafItemIndex) * GinDataLeafIndexCount))

#define GinDataPageFreeSpacePre(page, ptr) \
	(((PageHeader) page)->pd_upper - ((ptr) - (page)))

#define GinPageGetIndexes(page) \
	((GinDataLeafItemIndex *)(page + ((PageHeader) page)->pd_upper))


/*
 * List pages
 */
#define GinListPageSize  \
	( BLCKSZ - SizeOfPageHeaderData - MAXALIGN(sizeof(GinPageOpaqueData)) )

/*
 * Storage type for GIN's reloptions
 */
typedef struct GinOptions
{
	int32		vl_len_;		/* varlena header (do not touch directly!) */
	bool		useFastUpdate;	/* use fast updates? */
} GinOptions;

#define GIN_DEFAULT_USE_FASTUPDATE	true
#define GinGetUseFastUpdate(relation) \
	((relation)->rd_options ? \
	 ((GinOptions *) (relation)->rd_options)->useFastUpdate : GIN_DEFAULT_USE_FASTUPDATE)


/* Macros for buffer lock/unlock operations */
#define GIN_UNLOCK	BUFFER_LOCK_UNLOCK
#define GIN_SHARE	BUFFER_LOCK_SHARE
#define GIN_EXCLUSIVE  BUFFER_LOCK_EXCLUSIVE


/*
 * GinState: working data structure describing the index being worked on
 */
typedef struct GinState
{
	Relation	index;
	bool		oneCol;			/* true if single-column index */

	/*
	 * origTupDesc is the nominal tuple descriptor of the index, ie, the i'th
	 * attribute shows the key type (not the input data type!) of the i'th
	 * index column.  In a single-column index this describes the actual leaf
	 * index tuples.  In a multi-column index, the actual leaf tuples contain
	 * a smallint column number followed by a key datum of the appropriate
	 * type for that column.  We set up tupdesc[i] to describe the actual
	 * rowtype of the index tuples for the i'th column, ie, (int2, keytype).
	 * Note that in any case, leaf tuples contain more data than is known to
	 * the TupleDesc; see access/gin/README for details.
	 */
	TupleDesc	origTupdesc;
	TupleDesc	tupdesc[INDEX_MAX_KEYS];

	/*
	 * Per-index-column opclass support functions
	 */
	FmgrInfo	compareFn[INDEX_MAX_KEYS];
	FmgrInfo	extractValueFn[INDEX_MAX_KEYS];
	FmgrInfo	extractQueryFn[INDEX_MAX_KEYS];
	FmgrInfo	consistentFn[INDEX_MAX_KEYS];
	FmgrInfo	comparePartialFn[INDEX_MAX_KEYS];		/* optional method */
	/* canPartialMatch[i] is true if comparePartialFn[i] is valid */
	bool		canPartialMatch[INDEX_MAX_KEYS];
	/* Collations to pass to the support functions */
	Oid			supportCollation[INDEX_MAX_KEYS];
} GinState;

/* XLog stuff */

#define XLOG_GIN_CREATE_INDEX  0x00

#define XLOG_GIN_CREATE_PTREE  0x10

typedef struct ginxlogCreatePostingTree
{
	RelFileNode node;
	BlockNumber blkno;
	uint32		size;
	/* A compressed posting list follows */
} ginxlogCreatePostingTree;

#define XLOG_GIN_INSERT  0x20

/*
 * The format of the insertion record varies depending on the page type.
 * ginxlogInsertCommon is the common part between all variants.
 */
typedef struct
{
	RelFileNode node;
	BlockNumber blkno;
	/*
	 * if this insertion completes an incomplete split, updateBlkno is the
	 * right block of the split.
	 */
	BlockNumber updateBlkno;
	bool		isData;
	bool		isLeaf;
} ginxlogInsertCommon;

typedef struct
{
	ginxlogInsertCommon common;
	OffsetNumber offset;
	PostingItem newitem;
} ginxlogInsertDataInternal;

typedef struct
{
	ginxlogInsertCommon common;
	/* does this replace the old tuple at same offset, rather than insert? */
	bool		isDelete;
	OffsetNumber offset;
	IndexTupleData tuple;
} ginxlogInsertEntry;

typedef struct
{
	ginxlogInsertCommon common;
	uint16		beginOffset;
	uint16		newlen;
	uint16		restOffset;

	/* variable length new portion of the compressed posting list follows */
	char		newdata[1];
} ginxlogInsertDataLeaf;

#define XLOG_GIN_SPLIT	0x30

typedef struct ginxlogSplit
{
	RelFileNode node;
	BlockNumber lblkno;
	BlockNumber rootBlkno;
	BlockNumber rblkno;
	BlockNumber rrlink;
	/*
	 * 'separator' is the number of entries on the left page, and 'nitem'
	 * is the total. On a data leaf page, these are # of bytes.
	 */
	OffsetNumber separator;
	OffsetNumber nitem;

	bool		isData;
	bool		isLeaf;
	bool		isRootSplit;

	BlockNumber leftChildBlkno;
	BlockNumber updateBlkno;

	ItemPointerData rightbound; /* used only in posting tree */
	/* follows: list of tuple or ItemPointerData or PostingItem */
} ginxlogSplit;

#define XLOG_GIN_VACUUM_PAGE	0x40

typedef struct ginxlogVacuumPage
{
	RelFileNode node;
	BlockNumber blkno;
	OffsetNumber nitem;
	/* follows content of page */
} ginxlogVacuumPage;

#define XLOG_GIN_DELETE_PAGE	0x50

typedef struct ginxlogDeletePage
{
	RelFileNode node;
	BlockNumber blkno;
	BlockNumber parentBlkno;
	OffsetNumber parentOffset;
	BlockNumber leftBlkno;
	BlockNumber rightLink;
} ginxlogDeletePage;

#define XLOG_GIN_UPDATE_META_PAGE 0x60

typedef struct ginxlogUpdateMeta
{
	RelFileNode node;
	GinMetaPageData metadata;
	BlockNumber prevTail;
	BlockNumber newRightlink;
	int32		ntuples;		/* if ntuples > 0 then metadata.tail was
								 * updated with that many tuples; else new sub
								 * list was inserted */
	/* array of inserted tuples follows */
} ginxlogUpdateMeta;

#define XLOG_GIN_INSERT_LISTPAGE  0x70

typedef struct ginxlogInsertListPage
{
	RelFileNode node;
	BlockNumber blkno;
	BlockNumber rightlink;
	int32		ntuples;
	/* array of inserted tuples follows */
} ginxlogInsertListPage;

#define XLOG_GIN_DELETE_LISTPAGE  0x80

#define GIN_NDELETE_AT_ONCE 16
typedef struct ginxlogDeleteListPages
{
	RelFileNode node;
	GinMetaPageData metadata;
	int32		ndeleted;
	BlockNumber toDelete[GIN_NDELETE_AT_ONCE];
} ginxlogDeleteListPages;


/* ginutil.c */
extern Datum ginoptions(PG_FUNCTION_ARGS);
extern void initGinState(GinState *state, Relation index);
extern Buffer GinNewBuffer(Relation index);
extern void GinInitBuffer(Buffer b, uint32 f);
extern void GinInitPage(Page page, uint32 f, Size pageSize);
extern void GinInitMetabuffer(Buffer b);
extern int ginCompareEntries(GinState *ginstate, OffsetNumber attnum,
				  Datum a, GinNullCategory categorya,
				  Datum b, GinNullCategory categoryb);
extern int ginCompareAttEntries(GinState *ginstate,
					 OffsetNumber attnuma, Datum a, GinNullCategory categorya,
				   OffsetNumber attnumb, Datum b, GinNullCategory categoryb);
extern Datum *ginExtractEntries(GinState *ginstate, OffsetNumber attnum,
				  Datum value, bool isNull,
				  int32 *nentries, GinNullCategory **categories);

extern OffsetNumber gintuple_get_attrnum(GinState *ginstate, IndexTuple tuple);
extern Datum gintuple_get_key(GinState *ginstate, IndexTuple tuple,
				 GinNullCategory *category);

/* gininsert.c */
extern Datum ginbuild(PG_FUNCTION_ARGS);
extern Datum ginbuildempty(PG_FUNCTION_ARGS);
extern Datum gininsert(PG_FUNCTION_ARGS);
extern void ginEntryInsert(GinState *ginstate,
			   OffsetNumber attnum, Datum key, GinNullCategory category,
			   ItemPointerData *items, uint32 nitem,
			   GinStatsData *buildStats);

/* ginbtree.c */

typedef struct GinBtreeStack
{
	BlockNumber blkno;
	Buffer		buffer;
	OffsetNumber off, pageOffset;
	ItemPointerData iptr;
	/* predictNumber contains predicted number of pages on current level */
	uint32		predictNumber;
	struct GinBtreeStack *parent;
} GinBtreeStack;

typedef struct GinBtreeData *GinBtree;

typedef struct GinBtreeData
{
	/* search methods */
	BlockNumber (*findChildPage) (GinBtree, GinBtreeStack *);
	BlockNumber (*getLeftMostChild) (GinBtree, Page);
	bool		(*isMoveRight) (GinBtree, Page);
	bool		(*findItem) (GinBtree, GinBtreeStack *);

	/* insert methods */
	OffsetNumber (*findChildPtr) (GinBtree, Page, BlockNumber, OffsetNumber);
<<<<<<< HEAD
	BlockNumber (*getLeftMostPage) (GinBtree, Page);
	bool		(*placeToPage) (GinBtree, Buffer, GinBtreeStack *, XLogRecData **);
=======
	bool		(*placeToPage) (GinBtree, Buffer, OffsetNumber, XLogRecData **);
>>>>>>> 05b476c2
	Page		(*splitPage) (GinBtree, Buffer, Buffer, OffsetNumber, XLogRecData **);
	void		(*prepareDownlink) (GinBtree, Buffer);
	void		(*fillRoot) (GinBtree, Buffer, Buffer, Buffer);

	bool		isData;

	Relation	index;
	GinState   *ginstate;		/* not valid in a data scan */
	bool		fullScan;
	bool		isBuild;

	BlockNumber rightblkno;

	/* Entry options */
	OffsetNumber entryAttnum;
	Datum		entryKey;
	GinNullCategory entryCategory;
	IndexTuple	entry;
	bool		isDelete;

	/* Data (posting tree) options */
	ItemPointerData *items;
	uint32		nitem;
	uint32		curitem;

	PostingItem pitem;
} GinBtreeData;

extern GinBtreeStack *ginFindLeafPage(GinBtree btree, BlockNumber rootBlkno, bool searchMode);
extern Buffer ginStepRight(Buffer buffer, Relation index, int lockmode);
extern void freeGinBtreeStack(GinBtreeStack *stack);
extern void ginInsertValue(GinBtree btree, GinBtreeStack *stack,
			   GinStatsData *buildStats);
extern void ginFindParents(GinBtree btree, GinBtreeStack *stack, BlockNumber rootBlkno);

/* ginentrypage.c */
extern void ginPrepareEntryScan(GinBtree btree, OffsetNumber attnum,
					Datum key, GinNullCategory category,
					GinState *ginstate);
extern void ginEntryFillRoot(GinBtree btree, Buffer root, Buffer lbuf, Buffer rbuf);
<<<<<<< HEAD
extern IndexTuple ginPageGetLinkItup(Buffer buf);
extern void ginReadTuple(GinState *ginstate, OffsetNumber attnum,
	IndexTuple itup, ItemPointerData *ipd);
extern ItemPointerData updateItemIndexes(Page page);
extern void incrUpdateItemIndexes(Page page, int oldOffset, int newOffset);
=======
>>>>>>> 05b476c2

/* gindatapage.c */
extern bool dataCompressLeafPage(Page page);
extern BlockNumber createPostingTree(Relation index,
				  ItemPointerData *items, uint32 nitems,
				  GinStatsData *buildStats);
extern void GinDataPageAddItemPointer(Page page, ItemPointer data, OffsetNumber offset);
extern void GinDataPageAddPostingItem(Page page, PostingItem *data, OffsetNumber offset);
extern void GinPageDeletePostingItem(Page page, OffsetNumber offset);
extern void ginInsertItemPointers(Relation index, BlockNumber rootBlkno,
					  ItemPointerData *items, uint32 nitem,
					  GinStatsData *buildStats);
extern GinBtreeStack *ginScanBeginPostingTree(Relation index, BlockNumber rootBlkno);
extern void ginDataFillRoot(GinBtree btree, Buffer root, Buffer lbuf, Buffer rbuf);
extern void ginPrepareDataScan(GinBtree btree, Relation index);

/* ginscan.c */

/*
 * GinScanKeyData describes a single GIN index qualifier expression.
 *
 * From each qual expression, we extract one or more specific index search
 * conditions, which are represented by GinScanEntryData.  It's quite
 * possible for identical search conditions to be requested by more than
 * one qual expression, in which case we merge such conditions to have just
 * one unique GinScanEntry --- this is particularly important for efficiency
 * when dealing with full-index-scan entries.  So there can be multiple
 * GinScanKeyData.scanEntry pointers to the same GinScanEntryData.
 *
 * In each GinScanKeyData, nentries is the true number of entries, while
 * nuserentries is the number that extractQueryFn returned (which is what
 * we report to consistentFn).	The "user" entries must come first.
 */
typedef struct GinScanKeyData *GinScanKey;

typedef struct GinScanEntryData *GinScanEntry;

typedef struct GinScanKeyData
{
	/* Real number of entries in scanEntry[] (always > 0) */
	uint32		nentries;
	/* Number of entries that extractQueryFn and consistentFn know about */
	uint32		nuserentries;

	/* array of GinScanEntry pointers, one per extracted search condition */
	GinScanEntry *scanEntry;

	/* array of check flags, reported to consistentFn */
	bool	   *entryRes;

	/* other data needed for calling consistentFn */
	Datum		query;
	/* NB: these three arrays have only nuserentries elements! */
	Datum	   *queryValues;
	GinNullCategory *queryCategories;
	Pointer    *extra_data;
	StrategyNumber strategy;
	int32		searchMode;
	OffsetNumber attnum;

	/*
	 * Match status data.  curItem is the TID most recently tested (could be a
	 * lossy-page pointer).  curItemMatches is TRUE if it passes the
	 * consistentFn test; if so, recheckCurItem is the recheck flag.
	 * isFinished means that all the input entry streams are finished, so this
	 * key cannot succeed for any later TIDs.
	 */
	ItemPointerData curItem;
	bool		curItemMatches;
	bool		recheckCurItem;
	bool		isFinished;
}	GinScanKeyData;

typedef struct GinScanEntryData
{
	/* query key and other information from extractQueryFn */
	Datum		queryKey;
	GinNullCategory queryCategory;
	bool		isPartialMatch;
	Pointer		extra_data;
	StrategyNumber strategy;
	int32		searchMode;
	OffsetNumber attnum;

	/* Current page in posting tree */
	Buffer		buffer;

	/* current ItemPointer to heap */
	ItemPointerData curItem;

	/* for a partial-match or full-scan query, we accumulate all TIDs here */
	TIDBitmap  *matchBitmap;
	TBMIterator *matchIterator;
	TBMIterateResult *matchResult;

	/* used for Posting list and one page in Posting tree */
	ItemPointerData *list;
	uint32		nlist;
	OffsetNumber offset;

	bool		isFinished;
	bool		reduceResult;
	uint32		predictNumberResult;
}	GinScanEntryData;

typedef struct GinScanOpaqueData
{
	MemoryContext tempCtx;
	GinState	ginstate;

	GinScanKey	keys;			/* one per scan qualifier expr */
	uint32		nkeys;

	GinScanEntry *entries;		/* one per index search condition */
	uint32		totalentries;
	uint32		allocentries;	/* allocated length of entries[] */

	bool		isVoidRes;		/* true if query is unsatisfiable */
} GinScanOpaqueData;

typedef GinScanOpaqueData *GinScanOpaque;

extern Datum ginbeginscan(PG_FUNCTION_ARGS);
extern Datum ginendscan(PG_FUNCTION_ARGS);
extern Datum ginrescan(PG_FUNCTION_ARGS);
extern Datum ginmarkpos(PG_FUNCTION_ARGS);
extern Datum ginrestrpos(PG_FUNCTION_ARGS);
extern void ginNewScanKey(IndexScanDesc scan);

/* ginget.c */
extern Datum gingetbitmap(PG_FUNCTION_ARGS);

/* ginvacuum.c */
extern Datum ginbulkdelete(PG_FUNCTION_ARGS);
extern Datum ginvacuumcleanup(PG_FUNCTION_ARGS);

/* ginbulk.c */
typedef struct GinEntryAccumulator
{
	RBNode		rbnode;
	Datum		key;
	GinNullCategory category;
	OffsetNumber attnum;
	bool		shouldSort;
	ItemPointerData *list;
	uint32		maxcount;		/* allocated size of list[] */
	uint32		count;			/* current number of list[] entries */
} GinEntryAccumulator;

typedef struct
{
	GinState   *ginstate;
	long		allocatedMemory;
	GinEntryAccumulator *entryallocator;
	uint32		eas_used;
	RBTree	   *tree;
} BuildAccumulator;

extern void ginInitBA(BuildAccumulator *accum);
extern void ginInsertBAEntries(BuildAccumulator *accum,
				   ItemPointer heapptr, OffsetNumber attnum,
				   Datum *entries, GinNullCategory *categories,
				   int32 nentries);
extern void ginBeginBAScan(BuildAccumulator *accum);
extern ItemPointerData *ginGetBAEntry(BuildAccumulator *accum,
			  OffsetNumber *attnum, Datum *key, GinNullCategory *category,
			  uint32 *n);

/* ginfast.c */

typedef struct GinTupleCollector
{
	IndexTuple *tuples;
	uint32		ntuples;
	uint32		lentuples;
	uint32		sumsize;
} GinTupleCollector;

extern void ginHeapTupleFastInsert(GinState *ginstate,
					   GinTupleCollector *collector);
extern void ginHeapTupleFastCollect(GinState *ginstate,
						GinTupleCollector *collector,
						OffsetNumber attnum, Datum value, bool isNull,
						ItemPointer ht_ctid);
extern void ginInsertCleanup(GinState *ginstate,
				 bool vac_delay, IndexBulkDeleteResult *stats);

/* ginpostinglist.c */
extern char *ginDataPageLeafWriteItemPointer(char *ptr, ItemPointer iptr, ItemPointer prev);
extern int ginDataPageLeafGetItemPointerSize(ItemPointer iptr, ItemPointer prev);
extern uint32 ginMergeItemPointers(ItemPointerData *dst,
					 ItemPointerData *a, uint32 na,
					 ItemPointerData *b, uint32 nb);

typedef char *CompressedPostingList;

/*
 * Function for reading packed ItemPointers. Used in various .c files and
 * have to be inline for being fast. When PG_USE_INLINE is not define
 * we have only declaration in header, but function inself in ginpostinglist.c.
 *
 * Read next item pointer from leaf data page. Replaces current item pointer
 * with the next one. Zero item pointer should be passed in order to read the
 * first item pointer.
 */
#ifdef PG_USE_INLINE
static inline CompressedPostingList
ginDataPageLeafReadItemPointer(CompressedPostingList ptr, ItemPointer iptr)
{
	uint32		blockNumberIncr;
	uint16		offset;
	int			i;
	uint8		v;
	ItemPointerData prev = *iptr;

	i = 0;
	blockNumberIncr = 0;
	do
	{
		v = *ptr;
		ptr++;
		blockNumberIncr |= (uint32) (v & (~HIGHBIT)) << i;
		Assert(i < 28 || ((i == 28) && ((v & (~HIGHBIT)) < (1 << 4))));
		i += 7;
	}
	while (IS_HIGHBIT_SET(v));

	Assert((uint64)iptr->ip_blkid.bi_lo + ((uint64)iptr->ip_blkid.bi_hi << 16) +
			(uint64)blockNumberIncr < ((uint64)1 << 32));

	blockNumberIncr += iptr->ip_blkid.bi_lo + (iptr->ip_blkid.bi_hi << 16);

	iptr->ip_blkid.bi_lo = blockNumberIncr & 0xFFFF;
	iptr->ip_blkid.bi_hi = (blockNumberIncr >> 16) & 0xFFFF;

	i = 0;
	offset = 0;
	do
	{
		v = *ptr;
		ptr++;
		offset |= (uint16) (v & (~HIGHBIT)) << i;
		Assert(i < 14 || ((i == 14) && ((v & (~HIGHBIT)) < (1 << 2))));
		i += 7;
	} while(IS_HIGHBIT_SET(v));

	Assert(OffsetNumberIsValid(offset));

	iptr->ip_posid = offset;

	Assert(blockNumberIncr > BlockIdGetBlockNumber(&prev.ip_blkid) ||
		   offset > prev.ip_posid);

	return ptr;
}
#else
CompressedPostingList ginDataPageLeafReadItemPointer(CompressedPostingList ptr,
															ItemPointer iptr);
#endif   /* PG_USE_INLINE */

/*
 * Merging the results of several gin scans compares item pointers a lot,
 * so we want this to be inlined. But if the compiler doesn't support that,
 * fall back on the non-inline version from itemptr.c. See STATIC_IF_INLINE in
 * c.h.
 */
#ifdef PG_USE_INLINE
static inline int
ginCompareItemPointers(ItemPointer a, ItemPointer b)
{
	uint64 ia = (uint64) a->ip_blkid.bi_hi << 32 | (uint64) a->ip_blkid.bi_lo << 16 | a->ip_posid;
	uint64 ib = (uint64) b->ip_blkid.bi_hi << 32 | (uint64) b->ip_blkid.bi_lo << 16 | b->ip_posid;

	if (ia == ib)
		return 0;
	else if (ia > ib)
		return 1;
	else
		return -1;
}
#else
#define ginCompareItemPointers(a, b) ItemPointerCompare(a, b)
#endif   /* PG_USE_INLINE */

#endif   /* GIN_PRIVATE_H */<|MERGE_RESOLUTION|>--- conflicted
+++ resolved
@@ -583,12 +583,7 @@
 
 	/* insert methods */
 	OffsetNumber (*findChildPtr) (GinBtree, Page, BlockNumber, OffsetNumber);
-<<<<<<< HEAD
-	BlockNumber (*getLeftMostPage) (GinBtree, Page);
-	bool		(*placeToPage) (GinBtree, Buffer, GinBtreeStack *, XLogRecData **);
-=======
 	bool		(*placeToPage) (GinBtree, Buffer, OffsetNumber, XLogRecData **);
->>>>>>> 05b476c2
 	Page		(*splitPage) (GinBtree, Buffer, Buffer, OffsetNumber, XLogRecData **);
 	void		(*prepareDownlink) (GinBtree, Buffer);
 	void		(*fillRoot) (GinBtree, Buffer, Buffer, Buffer);
@@ -629,14 +624,10 @@
 					Datum key, GinNullCategory category,
 					GinState *ginstate);
 extern void ginEntryFillRoot(GinBtree btree, Buffer root, Buffer lbuf, Buffer rbuf);
-<<<<<<< HEAD
-extern IndexTuple ginPageGetLinkItup(Buffer buf);
 extern void ginReadTuple(GinState *ginstate, OffsetNumber attnum,
 	IndexTuple itup, ItemPointerData *ipd);
 extern ItemPointerData updateItemIndexes(Page page);
 extern void incrUpdateItemIndexes(Page page, int oldOffset, int newOffset);
-=======
->>>>>>> 05b476c2
 
 /* gindatapage.c */
 extern bool dataCompressLeafPage(Page page);
