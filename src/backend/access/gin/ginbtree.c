--- conflicted
+++ resolved
@@ -280,18 +280,8 @@
 }
 
 /*
-<<<<<<< HEAD
- * Insert value (stored in GinBtree) to tree described by stack
- *
- * The stack represents the path from the root to the correct leaf page
- * where the new value should be inserted.
- *
- * During an index build, buildStats is non-null and the counters
- * it contains are incremented as needed.
-=======
  * Returns true if the insertion is done, false if the page was split and
  * downlink insertion is pending.
->>>>>>> 05b476c2
  *
  * stack->buffer is locked on entry, and is kept locked.
  */
@@ -337,11 +327,6 @@
 
 		savedRightLink = GinPageGetOpaque(page)->rightlink;
 
-<<<<<<< HEAD
-		START_CRIT_SECTION();
-		fit = btree->placeToPage(btree, stack->buffer, stack, &rdata);
-		if (fit)
-=======
 		/*
 		 * newlpage is a pointer to memory page, it is not associated with
 		 * a buffer. stack->buffer is not touched yet.
@@ -352,7 +337,6 @@
 
 		/* During index build, count the newly-split page */
 		if (buildStats)
->>>>>>> 05b476c2
 		{
 			if (btree->isData)
 				buildStats->nDataPages++;
@@ -413,43 +397,6 @@
 					buildStats->nEntryPages++;
 			}
 
-<<<<<<< HEAD
-			parent = stack->parent;
-
-			if (parent == NULL)
-			{
-				/*
-				 * split root, so we need to allocate new left page and place
-				 * pointer on root to left and right page
-				 */
-				Buffer		lbuffer = GinNewBuffer(btree->index);
-
-				((ginxlogSplit *) (rdata->data))->isRootSplit = TRUE;
-				((ginxlogSplit *) (rdata->data))->rrlink = InvalidBlockNumber;
-
-				page = BufferGetPage(stack->buffer);
-				lpage = BufferGetPage(lbuffer);
-				rpage = BufferGetPage(rbuffer);
-
-				GinPageGetOpaque(rpage)->rightlink = InvalidBlockNumber;
-				GinPageGetOpaque(newlpage)->rightlink = BufferGetBlockNumber(rbuffer);
-				((ginxlogSplit *) (rdata->data))->lblkno = BufferGetBlockNumber(lbuffer);
-
-				START_CRIT_SECTION();
-
-				/*
-				 * Replace the old left page with the copy. But don't free
-				 * the copy until after writing the WAL record, as the data
-				 * being WAL-logged points to the temporary copy.
-				 */
-				memcpy(lpage, newlpage, BLCKSZ);
-				GinInitBuffer(stack->buffer, GinPageGetOpaque(newlpage)->flags & ~GIN_LEAF);
-				btree->fillRoot(btree, stack->buffer, lbuffer, rbuffer);
-
-				MarkBufferDirty(rbuffer);
-				MarkBufferDirty(lbuffer);
-				MarkBufferDirty(stack->buffer);
-=======
 			return true;
 		}
 		else
@@ -457,7 +404,6 @@
 			/* split non-root page */
 			((ginxlogSplit *) (rdata->data))->isRootSplit = FALSE;
 			((ginxlogSplit *) (rdata->data))->rrlink = savedRightLink;
->>>>>>> 05b476c2
 
 			lpage = BufferGetPage(stack->buffer);
 			rpage = BufferGetPage(rbuffer);
@@ -468,13 +414,8 @@
 			START_CRIT_SECTION();
 			PageRestoreTempPage(newlpage, lpage);
 
-<<<<<<< HEAD
-				pfree(newlpage);
-				freeGinBtreeStack(stack);
-=======
 			MarkBufferDirty(rbuffer);
 			MarkBufferDirty(stack->buffer);
->>>>>>> 05b476c2
 
 			if (RelationNeedsWAL(btree->index))
 			{
@@ -515,42 +456,21 @@
 	rootBlkno = parent->blkno;
 	Assert(BlockNumberIsValid(rootBlkno));
 
-<<<<<<< HEAD
-				START_CRIT_SECTION();
-				/*
-				 * Replace the old left page with the copy. But don't free
-				 * the copy until after writing the WAL record, as the data
-				 * being WAL-logged points to the temporary copy.
-				 */
-				memcpy(lpage, newlpage, BLCKSZ);
-=======
 	/* this loop crawls up the stack until the insertion is complete */
 	for (;;)
 	{
 		bool done;
->>>>>>> 05b476c2
 
 		done = ginPlaceToPage(btree, rootBlkno, stack, buildStats);
 
 		/* just to be extra sure we don't delete anything by accident... */
 		btree->isDelete = FALSE;
 
-<<<<<<< HEAD
-					recptr = XLogInsert(RM_GIN_ID, XLOG_GIN_SPLIT, rdata);
-					PageSetLSN(lpage, recptr);
-					PageSetLSN(rpage, recptr);
-				}
-				UnlockReleaseBuffer(rbuffer);
-				END_CRIT_SECTION();
-				pfree(newlpage);
-			}
-=======
 		if (done)
 		{
 			LockBuffer(stack->buffer, GIN_UNLOCK);
 			freeGinBtreeStack(stack);
 			break;
->>>>>>> 05b476c2
 		}
 
 		btree->prepareDownlink(btree, stack->buffer);
