--- conflicted
+++ resolved
@@ -1044,17 +1044,9 @@
 	GinPageGetOpaque(rpage)->maxoff = nitems - separator;
 
 	/* set up right bound for left page */
-<<<<<<< HEAD
-	*GinDataPageGetRightBound(lpage) = btree->pitem.key;
-=======
 	bound = GinDataPageGetRightBound(lpage);
-	if (GinPageIsLeaf(lpage))
-		*bound = *GinDataPageGetItemPointer(lpage,
-											GinPageGetOpaque(lpage)->maxoff);
-	else
-		*bound = GinDataPageGetPostingItem(lpage,
-									  GinPageGetOpaque(lpage)->maxoff)->key;
->>>>>>> 20803d78
+	*bound = GinDataPageGetPostingItem(lpage,
+								  GinPageGetOpaque(lpage)->maxoff)->key;
 
 	/* set up right bound for right page */
 	*GinDataPageGetRightBound(rpage) = oldbound;
@@ -1082,12 +1074,7 @@
 
 	/* Prepare a downlink tuple for insertion to the parent */
 	PostingItemSetBlockNumber(&(btree->pitem), BufferGetBlockNumber(lbuf));
-<<<<<<< HEAD
-	btree->pitem.key =
-		GinDataPageGetPostingItem(lpage, GinPageGetOpaque(lpage)->maxoff)->key;
-=======
 	btree->pitem.key = *GinDataPageGetRightBound(lpage);
->>>>>>> 20803d78
 	btree->rightblkno = BufferGetBlockNumber(rbuf);
 
 	return lpage;
