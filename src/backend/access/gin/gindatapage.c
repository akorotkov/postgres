/*-------------------------------------------------------------------------
 *
 * gindatapage.c
 *	  page utilities routines for the postgres inverted index access method.
 *
 *
 * Portions Copyright (c) 1996-2013, PostgreSQL Global Development Group
 * Portions Copyright (c) 1994, Regents of the University of California
 *
 * IDENTIFICATION
 *			src/backend/access/gin/gindatapage.c
 *-------------------------------------------------------------------------
 */

#include "postgres.h"

#include "access/gin_private.h"
#include "miscadmin.h"
#include "utils/rel.h"

static void
GinInitDataLeafPage(Page page)
{
	GinInitPage(page, GIN_DATA | GIN_LEAF | GIN_COMPRESSED, BLCKSZ);
	((PageHeader) page)->pd_upper -= sizeof(GinDataLeafItemIndex) * GinDataLeafIndexCount;
}

/*
 * Checks, should we move to right link...
 * Compares inserting itemp pointer with right bound of current page
 */
static bool
dataIsMoveRight(GinBtree btree, Page page)
{
	ItemPointer iptr = GinDataPageGetRightBound(page);

	if (GinPageRightMost(page))
		return FALSE;

	return (ginCompareItemPointers(btree->items + btree->curitem, iptr) > 0) ? TRUE : FALSE;
}

/*
 * Find correct PostingItem in non-leaf page. It supposed that page
 * correctly chosen and searching value SHOULD be on page
 */
static BlockNumber
dataLocateItem(GinBtree btree, GinBtreeStack *stack)
{
	OffsetNumber low,
				high,
				maxoff;
	PostingItem *pitem = NULL;
	int			result;
	Page		page = BufferGetPage(stack->buffer);

	Assert(!GinPageIsLeaf(page));
	Assert(GinPageIsData(page));

	if (btree->fullScan)
	{
		stack->off = FirstOffsetNumber;
		stack->predictNumber *= GinPageGetOpaque(page)->maxoff;
		return btree->getLeftMostPage(btree, page);
	}

	low = FirstOffsetNumber;
	maxoff = high = GinPageGetOpaque(page)->maxoff;
	Assert(high >= low);

	high++;

	while (high > low)
	{
		OffsetNumber mid = low + ((high - low) / 2);

		pitem = GinDataPageGetPostingItem(page, mid);

		if (mid == maxoff)
		{
			/*
			 * Right infinity, page already correctly chosen with a help of
			 * dataIsMoveRight
			 */
			result = -1;
		}
		else
		{
			pitem = GinDataPageGetPostingItem(page, mid);
			result = ginCompareItemPointers(btree->items + btree->curitem, &(pitem->key));
		}

		if (result == 0)
		{
			stack->off = mid;
			return PostingItemGetBlockNumber(pitem);
		}
		else if (result > 0)
			low = mid + 1;
		else
			high = mid;
	}

	Assert(high >= FirstOffsetNumber && high <= maxoff);

	stack->off = high;
	pitem = GinDataPageGetPostingItem(page, high);
	return PostingItemGetBlockNumber(pitem);
}

/*
 * Find item pointer in leaf data page. Returns true if given item pointer is
 * found and false if it's not. Sets offset and iptrOut to last item pointer
 * which is less than given one. Sets ptrOut ahead that item pointer.
 */
static bool
findInLeafPageCompressed(GinBtree btree, Page page,
			   ItemPointerData *iptrOut, Pointer *ptrOut)
{
	int			i;
	ItemPointerData iptr = {{0,0},0};
	int			cmp;
	Pointer		ptr;
	Pointer		endPtr;
	bool		result = false;
	GinDataLeafItemIndex *indexes = GinPageGetIndexes(page);

	ptr = GinDataLeafPageGetPostingList(page);
	endPtr = GinDataLeafPageGetPostingListEnd(page);

	/*
	 * First, search the leaf-item index at the end of page. That narrows the
	 * range we need to linearly scan.
	 */
	for (i = 0; i < GinDataLeafIndexCount; i++)
	{
		GinDataLeafItemIndex *index = &indexes[i];
		if (index->pageOffset == 0)
			break;

		Assert(index->pageOffset < GinDataLeafPageGetPostingListSize(page));

		cmp = ginCompareItemPointers(&index->iptr, &btree->items[btree->curitem]);
		if (cmp < 0)
		{
			ptr = GinDataLeafPageGetPostingList(page) + index->pageOffset;
			iptr = index->iptr;
		}
		else
		{
			endPtr = GinDataLeafPageGetPostingList(page) + index->pageOffset;
			break;
		}
	}

	/* Search page in [first, maxoff] range found by page index */
	while (ptr < endPtr)
	{
		Pointer prev_ptr = ptr;
		ItemPointerData prev_iptr = iptr;

		Assert(GinDataPageFreeSpacePre(page, ptr) >= 0);

		ptr = ginDataPageLeafReadItemPointer(ptr, &iptr);

		Assert(GinDataPageFreeSpacePre(page, ptr) >= 0);

		cmp = ginCompareItemPointers(btree->items + btree->curitem, &iptr);
		if (cmp == 0)
		{
			result = true;
			break;
		}
		if (cmp < 0)
		{
			iptr = prev_iptr;
			ptr = prev_ptr;
			result = false;
			break;
		}
	}

	Assert(GinDataPageFreeSpacePre(page, ptr) >= 0);

	*ptrOut = ptr;
	*iptrOut = iptr;
	return result;
}

/*
 * Find correct PostingItem in non-leaf page. It supposed that page
 * correctly chosen and searching value SHOULD be on page
 */
static OffsetNumber
findInLeafPageUncompressed(GinBtree btree, Page page, OffsetNumber *off)
{
	OffsetNumber low,
				high;
	int			result;

	Assert(GinPageIsLeaf(page));
	Assert(GinPageIsData(page));

	low = FirstOffsetNumber;
	high = GinPageGetOpaque(page)->maxoff;

	if (high < low)
	{
		*off = FirstOffsetNumber;
		return false;
	}

	high++;

	while (high > low)
	{
		OffsetNumber mid = low + ((high - low) / 2);

		result = ginCompareItemPointers(btree->items + btree->curitem, GinDataPageGetItemPointer(page, mid));

		if (result == 0)
		{
			*off = mid;
			return true;
		}
		else if (result > 0)
			low = mid + 1;
		else
			high = mid;
	}

	*off = high;
	return false;
}

/*
 * Searches correct position for value within leaf page.
 * Page should already be correctly chosen.
 * Returns true if value found on page.
 */
static bool
dataLocateLeafItem(GinBtree btree, GinBtreeStack *stack)
{
	Page			page = BufferGetPage(stack->buffer);
	bool			result;
	Pointer			ptr;

	Assert(GinPageIsData(page) && GinPageIsLeaf(page));

	if (btree->fullScan)
	{
		stack->off = InvalidOffsetNumber;
		stack->pageOffset = GinDataLeafPageGetPostingList(page) - page;
		return TRUE;
	}

	if (GinPageIsCompressed(page))
	{
		result = findInLeafPageCompressed(btree, page, &stack->iptr, &ptr);
		stack->off = InvalidOffsetNumber;
		stack->pageOffset = ptr - page;
	}
	else
	{
		result = findInLeafPageUncompressed(btree, page, &stack->off);
		stack->pageOffset = InvalidOffsetNumber;
	}
	return result;
}

/*
 * Finds links to blkno on non-leaf page, returns offset of PostingItem
 */
static OffsetNumber
dataFindChildPtr(GinBtree btree, Page page, BlockNumber blkno, OffsetNumber storedOff)
{
	OffsetNumber i,
				maxoff = GinPageGetOpaque(page)->maxoff;
	PostingItem *pitem;

	Assert(!GinPageIsLeaf(page));
	Assert(GinPageIsData(page));

	/* if page isn't changed, we return storedOff */
	if (storedOff >= FirstOffsetNumber && storedOff <= maxoff)
	{
		pitem = GinDataPageGetPostingItem(page, storedOff);
		if (PostingItemGetBlockNumber(pitem) == blkno)
			return storedOff;

		/*
		 * we hope, that needed pointer goes to right. It's true if there
		 * wasn't a deletion
		 */
		for (i = storedOff + 1; i <= maxoff; i++)
		{
			pitem = GinDataPageGetPostingItem(page, i);
			if (PostingItemGetBlockNumber(pitem) == blkno)
				return i;
		}

		maxoff = storedOff - 1;
	}

	/* last chance */
	for (i = FirstOffsetNumber; i <= maxoff; i++)
	{
		pitem = GinDataPageGetPostingItem(page, i);
		if (PostingItemGetBlockNumber(pitem) == blkno)
			return i;
	}

	return InvalidOffsetNumber;
}

/*
 * returns blkno of leftmost child
 */
static BlockNumber
dataGetLeftMostPage(GinBtree btree, Page page)
{
	PostingItem *pitem;

	Assert(!GinPageIsLeaf(page));
	Assert(GinPageIsData(page));
	Assert(GinPageGetOpaque(page)->maxoff >= FirstOffsetNumber);

	pitem = GinDataPageGetPostingItem(page, FirstOffsetNumber);
	return PostingItemGetBlockNumber(pitem);
}

/*
 * add PostingItem to a non-leaf page.
 */
void
GinDataPageAddPostingItem(Page page, PostingItem *data, OffsetNumber offset)
{
	OffsetNumber maxoff = GinPageGetOpaque(page)->maxoff;
	char	   *ptr;

	Assert(!GinPageIsLeaf(page));

	if (offset == InvalidOffsetNumber)
	{
		ptr = (char *) GinDataPageGetPostingItem(page, maxoff + 1);
	}
	else
	{
		ptr = (char *) GinDataPageGetPostingItem(page, offset);
		if (offset != maxoff + 1)
			memmove(ptr + sizeof(PostingItem),
					ptr,
					(maxoff - offset + 1) * sizeof(PostingItem));
	}
	memcpy(ptr, data, sizeof(PostingItem));

	GinPageGetOpaque(page)->maxoff++;
}

/*
 * Deletes posting item from non-leaf page
 */
void
GinPageDeletePostingItem(Page page, OffsetNumber offset)
{
	OffsetNumber maxoff = GinPageGetOpaque(page)->maxoff;

	Assert(!GinPageIsLeaf(page));
	Assert(offset >= FirstOffsetNumber && offset <= maxoff);

	if (offset != maxoff)
		memmove(GinDataPageGetPostingItem(page, offset),
				GinDataPageGetPostingItem(page, offset + 1),
				sizeof(PostingItem) * (maxoff - offset));

	GinPageGetOpaque(page)->maxoff--;
}

/*
 * In case of previous split update old child blkno to new right page
 */
static BlockNumber
dataPrepareData(GinBtree btree, Page page, OffsetNumber off)
{
	BlockNumber ret = InvalidBlockNumber;

	Assert(GinPageIsData(page));
	Assert(!GinPageIsLeaf(page));

	if (btree->rightblkno != InvalidBlockNumber)
	{
		PostingItem *pitem = GinDataPageGetPostingItem(page, off);

		PostingItemSetBlockNumber(pitem, btree->rightblkno);
		ret = btree->rightblkno;

		btree->rightblkno = InvalidBlockNumber;
	}

	return ret;
}

/*
 * Threshold to split bin between page item indexes into two. It's twice large
 * as average bin size, so after split bin will have size about average.
 */
#define SPLIT_THRESHOLD (2 * GinDataLeafMaxPostingListSize / (GinDataLeafIndexCount + 1))
/*
 * Threshold to append new page item indexes is average bin size.
 */
#define APPEND_THRESHOLD (GinDataLeafMaxPostingListSize / (GinDataLeafIndexCount + 1))


/*
 * Incremental update of page item indexes. Item indexes starting at offset
 * 'off' to be shift by 'len' bytes.
 */
void
incrUpdateItemIndexes(Page page, int off, int len)
{
	GinDataLeafItemIndex *indexes = GinPageGetIndexes(page);
	int			i;
	int			targetbin;

	Assert(GinPageIsData(page) && GinPageIsLeaf(page));

	/*
	 * First, adjust the offsets in any existing bins. This is required
	 * for correctness.
	 */
	for (i = GinDataLeafIndexCount - 1; i >= 0; i--)
	{
		if (indexes[i].pageOffset == 0)
			continue;

		if (indexes[i].pageOffset < off)
			break;

		indexes[i].pageOffset += len;
		Assert(indexes[i].pageOffset < GinDataLeafPageGetPostingListSize(page));
	}
	targetbin = i + 1;

	/*
	 * The leaf item index is now consistent. Check if the bin the new tuples
	 * fell into became so large that it should be split to make it balanced.
	 */
	for (;;)
	{
		int			nextoff;
		int			prevoff;
		Pointer		beginptr;
		Pointer		ptr;
		ItemPointerData iptr;

		if (indexes[GinDataLeafIndexCount - 1].pageOffset != 0)
			break; /* all slots are in use, can't insert a new one */

		if (indexes[targetbin].pageOffset == 0)
			nextoff = GinDataLeafPageGetPostingListSize(page);
		else
			nextoff = indexes[targetbin].pageOffset;
		if (targetbin == 0)
		{
			prevoff = 0;
			MemSet(&iptr, 0, sizeof(ItemPointerData));
		}
		else
		{
			prevoff = indexes[targetbin - 1].pageOffset;
			iptr = indexes[targetbin - 1].iptr;
		}

		/*
		 * Is this bin large enough to split?
		 */
		if (nextoff - prevoff < SPLIT_THRESHOLD)
			break;

		/* Shift page item indexes to create a hole for a new one */
		memmove(&indexes[targetbin + 1], &indexes[targetbin],
				sizeof(GinDataLeafItemIndex) *
				(GinDataLeafIndexCount - targetbin - 1));

		/*
		 * Scan through the bin to find the split point. The bin is not
		 * split in the middle, but at the first APPEND_THRESHOLD limit.
		 * That might leave the right bin still larger than SPLIT_THRESHOLD.
		 * In that case we will loop back to split it further.
		 */
		beginptr = GinDataLeafPageGetPostingList(page) + prevoff;
		ptr = beginptr;
		while (ptr - beginptr < APPEND_THRESHOLD)
			ptr = ginDataPageLeafReadItemPointer(ptr, &iptr);

		/* Add new bin */
		indexes[targetbin].iptr = iptr;
		indexes[targetbin].pageOffset = ptr - GinDataLeafPageGetPostingList(page);
		Assert(indexes[targetbin].pageOffset < GinDataLeafPageGetPostingListSize(page));

		/* Loop to possibly further split the next bin. */
		targetbin++;
	}
}

void
dataCompressLeafPage(Page page)
{
	char		pageCopy[BLCKSZ];
	OffsetNumber	i, maxoff;
	ItemPointerData prev_iptr;
	ItemPointer iptr;
	Pointer		ptr, cur;

	memcpy(pageCopy, page, BLCKSZ);
	maxoff = GinPageGetOpaque(pageCopy)->maxoff;

	ptr = GinDataLeafPageGetPostingList(page);
	cur = ptr;
	MemSet(&prev_iptr, 0, sizeof(ItemPointerData));
	GinInitDataLeafPage(page);
	GinPageGetOpaque(page)->rightlink = GinPageGetOpaque(pageCopy)->rightlink;
	*GinDataPageGetRightBound(page) = *GinDataPageGetRightBound(pageCopy);
	PageSetLSN(page, PageGetLSN(pageCopy));
	for (i = FirstOffsetNumber; i <= maxoff; i++)
	{
		iptr = GinDataPageGetItemPointer(pageCopy, i);
		cur = ginDataPageLeafWriteItemPointer(cur, iptr, &prev_iptr);
		prev_iptr = *iptr;
	}
	GinDataLeafPageSetPostingListSize(page, cur - ptr);
	Assert(GinDataPageFreeSpacePre(page, cur) >= 0);
	updateItemIndexes(page);
}

/*
 * Places keys to page and fills WAL record.
 */
static bool
dataPlaceToPageLeaf(GinBtree btree, Buffer buf, GinBtreeStack *stack, XLogRecData **prdata)
{
	ItemPointer newItems = &btree->items[btree->curitem];
	int			maxitems = btree->nitem - btree->curitem;
	Page		page = BufferGetPage(buf);
	char	   *endPtr;
	Pointer 	ptr, insertBegin, insertEnd;
	ItemPointerData iptr = {{0, 0}, 0}, nextIptr;
	Pointer		restPtr;
	int			newlen;
	int			nextlen;
	int			restlen;
	int			freespace;
	int			i;
	ItemPointerData	rbound;
	int			oldsize;
	int			newsize;

	/* these must be static so they can be returned to caller */
	static XLogRecData rdata[2];
	static ginxlogInsertDataLeaf data;

	Assert(GinPageIsData(page));

	if (!GinPageIsCompressed(page))
	{
		dataCompressLeafPage(page);
		findInLeafPageCompressed(btree, page, &stack->iptr, &ptr);
		stack->off = InvalidOffsetNumber;
		stack->pageOffset = ptr - page;
	}

	endPtr = GinDataLeafPageGetPostingListEnd(page);

	/*
	 * stack->pageOffset points to the location where we're going to insert
	 * the new item(s), and stack->iptr is the corresponding item pointer
	 * at that location.
	 */
	oldsize = GinDataLeafPageGetPostingListSize(page);
	insertBegin = page + stack->pageOffset;

	/*
	 * Read the next item pointer. This will become the first item pointer
	 * after the ones we insert.
	 */
	restPtr = insertBegin;
	if (insertBegin < endPtr)
	{
		nextIptr = stack->iptr;
		restPtr = ginDataPageLeafReadItemPointer(insertBegin, &nextIptr);
		restlen = GinDataLeafPageGetPostingListEnd(page) - restPtr;
		Assert(restlen >= 0);
		nextlen = restPtr - insertBegin;
		rbound = nextIptr;
	}
	else if (GinPageRightMost(page))
	{
		ItemPointerSetMax(&rbound);
		restlen = 0;
		nextlen = 0;
	}
	else
	{
		rbound = *GinDataPageGetRightBound(page);
		/*
		 * The right bound stored on page is inclusive, but for the comparison
		 * below, we want an exclusive value
		 */
		rbound.ip_posid++;
		restlen = 0;
		nextlen = 0;
	}

	/*
	 * Calculate how many of the new items we insert on this location, and how
	 * much space they take.
	 *
	 * Note: The size of the first item after the inserted one might change
	 * when it's re-encoded. But it can never become larger, because the
	 * distance from the previous item gets smaller, not larger. We ignore
	 * that effect, and possibly waste a few bytes.
	 */
	iptr = stack->iptr;
	newlen = 0;
	freespace = GinDataLeafPageGetFreeSpace(page);
	for (i = 0; i < maxitems; i++)
	{
		int		l;

		if (ginCompareItemPointers(&newItems[i], &rbound) >= 0)
		{
			/*
			 * This needs to go to some other location in the tree. (The
			 * caller should've chosen the insert location so that at least
			 * the first item goes here.)
			 */
			Assert(i > 0);
			break;
		}

		l = ginDataPageLeafGetItemPointerSize(&newItems[i], &iptr);
		if (l + newlen + nextlen > freespace)
		{
			/* this doesn't fit anymore */
			break;
		}

		newlen += l;
		iptr = newItems[i];
	}
	maxitems = i;
	if (maxitems == 0)
		return false; /* no entries fit on this page */

	/*
	 * We have to re-encode the first old item pointer after the ones we're
	 * inserting. Calculate how much space it will take re-encoded.
	 */
	if (insertBegin < endPtr)
	{
		ItemPointerData lastnew = newItems[maxitems - 1];

		nextlen = ginDataPageLeafGetItemPointerSize(&nextIptr, &lastnew);
	}

	/*
	 * Ok, we have collected all the information we need. Shift any entries
	 * after the insertion point that we are not going to otherwise modify.
	 */
	Assert(GinDataPageFreeSpacePre(page, restPtr + newlen + nextlen + restlen) >= 0);
	insertEnd = insertBegin + newlen + nextlen;
	if (restlen > 0)
		memmove(insertEnd, restPtr, restlen);

	/* Write the new items */
	ptr = insertBegin;
	iptr = stack->iptr;
	for (i = 0; i < maxitems; i++)
	{
		ptr = ginDataPageLeafWriteItemPointer(ptr, &newItems[i], &iptr);
		Assert(GinDataPageFreeSpacePre(page, ptr) >= 0);
		iptr = newItems[i];
	}

	/* Write the re-encoded old item */
	if (nextlen > 0)
	{
		ptr = ginDataPageLeafWriteItemPointer(ptr, &nextIptr, &iptr);
		Assert(GinDataPageFreeSpacePre(page,ptr) >= 0);
	}
	Assert(ptr == insertEnd);

	newsize = insertEnd + restlen - GinDataLeafPageGetPostingList(page);
	GinDataLeafPageSetPostingListSize(page, newsize);

	/*---
	 * Update indexes in the end of page. How do we update item indexes is
	 * illustrated in following picture. Let item indexes 1 and 2 are item
	 * pointers just before and after next TID after place we inserting new
	 * TIDs.
	 *
	 *                  1          2
	 * +----------------+----------+-----------+
	 * | untouched TIDs | next TID | rest TIDs |
	 * +----------------+----------+-----------+
	 *                  ^
	 *                  |
	 *                  Place where we insert new TIDs
	 *
	 *                  1                     2
	 * +----------------+----------+----------+-----------+
	 * | untouched TIDs | new TIDs | next TID | rest TIDs |
	 * +----------------+----------+----------+-----------+
	 *
	 * Item index 1 wasn't updated because previous TID remaining the same for
	 * this offset. Item index 2 was shifted because of both inserting new TIDs
	 * and possible change of next TID size. Same shift apply to the all
	 * subsequent item indexes.
	 */
	incrUpdateItemIndexes(page, restPtr - GinDataLeafPageGetPostingList(page), newsize - oldsize);

	/* Put WAL data */
	*prdata = rdata;

	data.common.node = btree->index->rd_node;
	data.common.blkno = BufferGetBlockNumber(buf);
	data.common.updateBlkno = InvalidBlockNumber;
	data.common.isData = TRUE;
	data.common.isLeaf = TRUE;

	data.beginOffset = insertBegin - GinDataLeafPageGetPostingList(page);
	data.newlen = insertEnd - insertBegin;
	data.restOffset = restPtr - GinDataLeafPageGetPostingList(page);

	rdata[0].buffer = InvalidBuffer;
	rdata[0].data = (char *) &data;
	rdata[0].len = offsetof(ginxlogInsertDataLeaf, newdata);
	rdata[0].next = &rdata[1];

	rdata[1].buffer = buf;
	rdata[1].buffer_std = TRUE;
	rdata[1].data = insertBegin;
	rdata[1].len = insertEnd - insertBegin;
	rdata[1].next = NULL;

	btree->curitem += maxitems;

	Assert(GinDataLeafPageGetFreeSpace(page) <= freespace);

	return true;
}

static bool
dataPlaceToPageInternal(GinBtree btree, Buffer buf, GinBtreeStack *stack,
						XLogRecData **prdata)
{
	Page		page = BufferGetPage(buf);
	int			cnt = 0;
	OffsetNumber off = stack->off;

	/* these must be static so they can be returned to caller */
	static XLogRecData rdata[2];
	static ginxlogInsertDataInternal data;

	/* quick exit if it doesn't fit */
	if (GinNonLeafDataPageGetFreeSpace(page) < sizeof(PostingItem))
		return false;

	*prdata = rdata;

	data.common.updateBlkno = dataPrepareData(btree, page, off);
	data.common.node = btree->index->rd_node;
	data.common.blkno = BufferGetBlockNumber(buf);
	data.common.isData = TRUE;
	data.common.isLeaf = FALSE;
	data.offset = off;
	data.newitem = btree->pitem;

	/*
	 * Prevent full page write if child's split occurs. That is needed to
	 * remove incomplete splits while replaying WAL
	 *
	 * data.updateBlkno contains new block number (of newly created right
	 * page) for recently splited page.
	 */
	if (data.common.updateBlkno == InvalidBlockNumber)
	{
		rdata[0].buffer = buf;
		rdata[0].buffer_std = FALSE;
		rdata[0].data = NULL;
		rdata[0].len = 0;
		rdata[0].next = &rdata[1];
		cnt++;
	}

	rdata[cnt].buffer = InvalidBuffer;
	rdata[cnt].data = (char *) &data;
	rdata[cnt].len = sizeof(ginxlogInsertDataInternal);
	rdata[cnt].next = NULL;

	GinDataPageAddPostingItem(page, &(btree->pitem), off);

	return true;
}

/*
 * Place tuple and split page, original buffer(lbuf) leaves untouched,
 * returns shadow page of lbuf filled new data.
 */
static Page
dataSplitPageLeaf(GinBtree btree, Buffer lbuf, Buffer rbuf, OffsetNumber off,
				  XLogRecData **prdata)
{
	Size		totalsize;
	Pointer		ptr;
	Pointer		oldPtr, oldEndPtr;
	Page		oldPage = BufferGetPage(lbuf);
	Page		page;
	Page		lpage = PageGetTempPage(oldPage);
	Page		rpage = BufferGetPage(rbuf);
	ItemPointerData iptr, prevIptr, maxLeftIptr;
	ItemPointerData nextold, nextnew;
	int			maxItemIndex = btree->curitem;

	/* these must be static so they can be returned to caller */
	static XLogRecData rdata[3];
	static ginxlogSplit data;

	*prdata = rdata;
	data.leftChildBlkno = InvalidOffsetNumber;
	data.updateBlkno = InvalidBlockNumber;

	/*
	 * Estimate the total size of the posting lists we're going to store on
	 * the two halves.
	 *
	 * Try to place as many items as we can if we're placing them to the end
	 * of rightmost page. Otherwise place one item. We'll reserve two
	 * MAX_COMPRESSED_ITEM_POINTER_SIZE. One because possible unevenness of
	 * split and another because of re-encoding first item pointer of right
	 * page from zero.
	 */
	MemSet(&iptr, 0, sizeof(ItemPointerData));
	totalsize = GinDataLeafPageGetPostingListSize(oldPage);
	if (off == InvalidOffsetNumber && GinPageRightMost(oldPage))
	{
		while (maxItemIndex < btree->nitem && totalsize +
			ginDataPageLeafGetItemPointerSize(&btree->items[maxItemIndex], &iptr)
			< 2 * GinDataLeafMaxPostingListSize - 2 * MAX_COMPRESSED_ITEM_POINTER_SIZE)
		{
			totalsize += ginDataPageLeafGetItemPointerSize(
											&btree->items[maxItemIndex], &iptr);
			iptr = btree->items[maxItemIndex];
			maxItemIndex++;
		}
		Assert(maxItemIndex > btree->curitem);
	}
	else
	{
		totalsize += ginDataPageLeafGetItemPointerSize(
											&btree->items[maxItemIndex], &iptr);
		Assert(totalsize <
					2 * GinDataLeafMaxPostingListSize - 2 * MAX_COMPRESSED_ITEM_POINTER_SIZE);
	}

	/* Reinitialize pages */
	GinInitDataLeafPage(lpage);
	GinInitDataLeafPage(rpage);
	GinDataLeafPageSetPostingListSize(lpage, 0);
	GinDataLeafPageSetPostingListSize(rpage, 0);

	/*
	 * Copy the old and new items to the new pages.
	 */
	MemSet(&nextold, 0, sizeof(ItemPointerData));
	oldPtr = GinDataLeafPageGetPostingList(oldPage);
	oldEndPtr = GinDataLeafPageGetPostingListEnd(oldPage);
	if (oldPtr < oldEndPtr)
		oldPtr = ginDataPageLeafReadItemPointer(oldPtr, &nextold);
	else
		ItemPointerSetInvalid(&nextold);

	nextnew = btree->items[btree->curitem];

	MemSet(&prevIptr, 0, sizeof(ItemPointerData));
	ptr = GinDataLeafPageGetPostingList(lpage);
	page = lpage;
	while (ItemPointerIsValid(&nextnew) || ItemPointerIsValid(&nextold))
	{
		ItemPointerData item;
		int			cmp;

		/*
		 * Pull the next tuple from the old page, or from the array of new
		 * items to place.
		 */
		if (!ItemPointerIsValid(&nextnew))
			cmp = -1;
		else if (!ItemPointerIsValid(&nextold))
			cmp = 1;
		else
			cmp = ginCompareItemPointers(&nextold, &nextnew);

		Assert(cmp != 0); /* duplicates are not expected */
		if (cmp < 0)
		{
			item = nextold;
			if (oldPtr < oldEndPtr)
				oldPtr = ginDataPageLeafReadItemPointer(oldPtr, &nextold);
			else
				ItemPointerSetInvalid(&nextold);
		}
		else
		{
			item = nextnew;
			btree->curitem++;
			if (btree->curitem < maxItemIndex)
				nextnew = btree->items[btree->curitem];
			else
				ItemPointerSetInvalid(&nextnew);
		}

		/* Write the tuple to the current half. */
		ptr = ginDataPageLeafWriteItemPointer(ptr, &item, &prevIptr);
		Assert(GinDataPageFreeSpacePre(page, ptr) >= 0);
		prevIptr = item;

		/* Check if it's time to switch to the right page */
		if (ptr - GinDataLeafPageGetPostingList(page) > totalsize / 2 &&
			page == lpage)
		{
			maxLeftIptr = item;
			GinDataLeafPageSetPostingListSize(lpage, ptr - GinDataLeafPageGetPostingList(lpage));
			MemSet(&prevIptr, 0, sizeof(ItemPointerData));
			page = rpage;
			ptr = GinDataLeafPageGetPostingList(rpage);
		}
	}

	Assert(page == rpage);
	GinDataLeafPageSetPostingListSize(rpage, ptr - GinDataLeafPageGetPostingList(rpage));

	*GinDataPageGetRightBound(rpage) = *GinDataPageGetRightBound(oldPage);
	*GinDataPageGetRightBound(lpage) = maxLeftIptr;

	Assert(GinPageRightMost(oldPage) ||
			ginCompareItemPointers(GinDataPageGetRightBound(lpage),
			GinDataPageGetRightBound(rpage)) < 0);

	/* Fill indexes at the end of pages */
	updateItemIndexes(lpage);
	updateItemIndexes(rpage);

	data.node = btree->index->rd_node;
	data.rootBlkno = InvalidBlockNumber;
	data.lblkno = BufferGetBlockNumber(lbuf);
	data.rblkno = BufferGetBlockNumber(rbuf);
	data.separator = GinDataLeafPageGetPostingListSize(lpage);
	data.nitem = GinDataLeafPageGetPostingListSize(lpage) + GinDataLeafPageGetPostingListSize(rpage);
	data.isData = TRUE;
	data.isLeaf = TRUE;
	data.isRootSplit = FALSE;
	data.rightbound = *GinDataPageGetRightBound(rpage);

	rdata[0].buffer = InvalidBuffer;
	rdata[0].data = (char *) &data;
	rdata[0].len = sizeof(ginxlogSplit);
	rdata[0].next = &rdata[1];

	rdata[1].buffer = InvalidBuffer;
	rdata[1].data = GinDataLeafPageGetPostingList(lpage);
	rdata[1].len = GinDataLeafPageGetPostingListSize(lpage);
	rdata[1].next = &rdata[2];

	rdata[2].buffer = InvalidBuffer;
	rdata[2].data = GinDataLeafPageGetPostingList(rpage);
	rdata[2].len = GinDataLeafPageGetPostingListSize(rpage);
	rdata[2].next = NULL;

	/* Prepare a downlink tuple for insertion to the parent */
	PostingItemSetBlockNumber(&(btree->pitem), BufferGetBlockNumber(lbuf));
	btree->pitem.key = maxLeftIptr;
	btree->rightblkno = BufferGetBlockNumber(rbuf);

	return lpage;
}

/*
 * Split page and fill WAL record. Returns a new temp buffer filled with data
 * that should go to the left page. The original buffer (lbuf) is left
 * untouched.
 */
static Page
dataSplitPageInternal(GinBtree btree, Buffer lbuf, Buffer rbuf,
					  OffsetNumber off, XLogRecData **prdata)
{
	Page		oldpage = BufferGetPage(lbuf);
	int			nitems = GinPageGetOpaque(oldpage)->maxoff;
	Size		pageSize = PageGetPageSize(oldpage);
	ItemPointerData oldbound = *GinDataPageGetRightBound(oldpage);
	Page		lpage;
	Page		rpage;
	OffsetNumber separator;

	/* these must be static so they can be returned to caller */
	static ginxlogSplit data;
	static XLogRecData rdata[4];
	static PostingItem allitems[(BLCKSZ / sizeof(PostingItem)) + 1];

	lpage = PageGetTempPage(oldpage);
	GinInitPage(lpage, GinPageGetOpaque(lpage)->flags, pageSize);
	rpage = BufferGetPage(rbuf);
	GinInitPage(rpage, GinPageGetOpaque(rpage)->flags, pageSize);

	*prdata = rdata;
	data.leftChildBlkno = PostingItemGetBlockNumber(&(btree->pitem));
	data.updateBlkno = dataPrepareData(btree, oldpage, off);

	/*
	 * First construct a new list of PostingItems, which includes all the
	 * old items, and the new item.
	 */
	memcpy(allitems, GinDataPageGetPostingItem(oldpage, FirstOffsetNumber),
		   (off - 1) * sizeof(PostingItem));
	allitems[off - 1] = btree->pitem;
	memcpy(&allitems[off], GinDataPageGetPostingItem(oldpage, off),
		   (nitems - (off - 1)) * sizeof(PostingItem));
	nitems++;

	/*
	 * When creating a new index, fit as many tuples as possible on the left
	 * page, on the assumption that the table is scanned from beginning to
	 * end. This packs the index as tight as possible.
	 */
	if (btree->isBuild && GinPageRightMost(oldpage))
		separator = GinNonLeafDataPageGetFreeSpace(rpage) / sizeof(PostingItem);
	else
		separator = nitems / 2;

	memcpy(GinDataPageGetPostingItem(lpage, FirstOffsetNumber), allitems, separator * sizeof(PostingItem));
	GinPageGetOpaque(lpage)->maxoff = separator;
	memcpy(GinDataPageGetPostingItem(rpage, FirstOffsetNumber),
		 &allitems[separator], (nitems - separator) * sizeof(PostingItem));
	GinPageGetOpaque(rpage)->maxoff = nitems - separator;

	/* set up right bound for left page */
	bound = GinDataPageGetRightBound(lpage);
	*bound = GinDataPageGetPostingItem(lpage,
								  GinPageGetOpaque(lpage)->maxoff)->key;

	/* set up right bound for right page */
	*GinDataPageGetRightBound(rpage) = oldbound;

	data.node = btree->index->rd_node;
	data.rootBlkno = InvalidBlockNumber;
	data.lblkno = BufferGetBlockNumber(lbuf);
	data.rblkno = BufferGetBlockNumber(rbuf);
	data.separator = separator;
	data.nitem = nitems;
	data.isData = TRUE;
	data.isLeaf = FALSE;
	data.isRootSplit = FALSE;
	data.rightbound = oldbound;

	rdata[0].buffer = InvalidBuffer;
	rdata[0].data = (char *) &data;
	rdata[0].len = sizeof(ginxlogSplit);
	rdata[0].next = &rdata[1];

	rdata[1].buffer = InvalidBuffer;
	rdata[1].data = (char *) allitems;
	rdata[1].len = nitems * sizeof(PostingItem);
	rdata[1].next = NULL;

	/* Prepare a downlink tuple for insertion to the parent */
	PostingItemSetBlockNumber(&(btree->pitem), BufferGetBlockNumber(lbuf));
	btree->pitem.key = *GinDataPageGetRightBound(lpage);
	btree->rightblkno = BufferGetBlockNumber(rbuf);

	return lpage;
}

/*
 * Split page of posting tree. Calls relevant function of internal of leaf page
 * because they are handled very differently.
 */
static Page
dataSplitPage(GinBtree btree, Buffer lbuf, Buffer rbuf, OffsetNumber off,
			  XLogRecData **prdata)
{
	if (GinPageIsLeaf(BufferGetPage(lbuf)))
		return dataSplitPageLeaf(btree, lbuf, rbuf, off, prdata);
	else
		return dataSplitPageInternal(btree, lbuf, rbuf, off, prdata);
}


/*
 * Places an item (or items) to a posting tree. Calls relevant function of
 * internal of leaf page because they are handled very differently.
 */
static bool
dataPlaceToPage(GinBtree btree, Buffer buf, GinBtreeStack *stack, XLogRecData **prdata)
{
	Assert(GinPageIsData(BufferGetPage(buf)));

	if (GinPageIsLeaf(BufferGetPage(buf)))
		return dataPlaceToPageLeaf(btree, buf, stack, prdata);
	else
		return dataPlaceToPageInternal(btree, buf, stack, prdata);
}

/*
 * Updates indexes in the end of leaf page which are used for faster search.
 * Also updates freespace opaque field of page. Returns last item pointer of
 * page.
 */
ItemPointerData
updateItemIndexes(Page page)
{
	GinDataLeafItemIndex *indexes = GinPageGetIndexes(page);
	Pointer		beginptr;
	Pointer		ptr;
	Pointer		endptr;
	Pointer		nextptr;
	ItemPointerData iptr;
	int			i, j;

	Assert(GinPageIsLeaf(page));

	/* Iterate over page */

	ptr = beginptr = GinDataLeafPageGetPostingList(page);
	endptr = GinDataLeafPageGetPostingListEnd(page);
	MemSet(&iptr, 0, sizeof(ItemPointerData));

	nextptr = beginptr + (int) ((double) GinDataLeafMaxPostingListSize / (double) (GinDataLeafIndexCount + 1));
	j = 0;
	i = FirstOffsetNumber;
	while (ptr < endptr && j < GinDataLeafIndexCount)
	{
		/* Place next page index entry if it's time to */
		if (ptr >= nextptr)
		{
			indexes[j].iptr = iptr;
			indexes[j].pageOffset = ptr - GinDataLeafPageGetPostingList(page);
			j++;
			nextptr = beginptr + (int) ((double) (j + 1) * (double) GinDataLeafMaxPostingListSize / (double) (GinDataLeafIndexCount + 1));
		}
		ptr = ginDataPageLeafReadItemPointer(ptr, &iptr);
		i++;
	}

	/* Fill rest of page indexes with InvalidOffsetNumber */
	for (; j < GinDataLeafIndexCount; j++)
	{
		MemSet(&indexes[j].iptr, 0, sizeof(ItemPointerData));
		indexes[j].pageOffset = 0;
	}

	return iptr;
}

/*
 * Fills new root by right bound values from child.
 * Also called from ginxlog, should not use btree
 */
void
ginDataFillRoot(GinBtree btree, Buffer root, Buffer lbuf, Buffer rbuf)
{
	Page		page = BufferGetPage(root),
				lpage = BufferGetPage(lbuf),
				rpage = BufferGetPage(rbuf);
	PostingItem li,
				ri;

	li.key = *GinDataPageGetRightBound(lpage);
	PostingItemSetBlockNumber(&li, BufferGetBlockNumber(lbuf));
	GinDataPageAddPostingItem(page, &li, InvalidOffsetNumber);

	ri.key = *GinDataPageGetRightBound(rpage);
	PostingItemSetBlockNumber(&ri, BufferGetBlockNumber(rbuf));
	GinDataPageAddPostingItem(page, &ri, InvalidOffsetNumber);
}

/*
 * Creates new posting tree containing the given TIDs. Returns the page
 * number of the root of the new posting tree.
 *
 * items[] must be in sorted order with no duplicates.
 */
BlockNumber
createPostingTree(Relation index, ItemPointerData *items, uint32 nitems,
				  GinStatsData *buildStats)
{
	BlockNumber blkno;
	Buffer		buffer;
	Page		page;
<<<<<<< HEAD
	int			i;
	CompressedPostingList ptr,
				cur;
	ItemPointerData prev_iptr = {{0,0},0};
	Size		size;
	int			itemsCount;

	/*
	 * Calculate how many TIDs will fit on the first page
	 */
	MemSet(&prev_iptr, 0, sizeof(ItemPointerData));
	size = 0;
	itemsCount = 0;
	while (itemsCount < nitems)
	{
		size += ginDataPageLeafGetItemPointerSize(&items[itemsCount], &prev_iptr);
		if (size > GinDataLeafMaxPostingListSize)
			break;
		prev_iptr = items[itemsCount];
		itemsCount++;
	}
=======
	int			nrootitems;

	/* Calculate how many TIDs will fit on first page. */
	nrootitems = Min(nitems, GinMaxLeafDataItems);
>>>>>>> cd8115e0

	/*
	 * Create the root page.
	 */
	buffer = GinNewBuffer(index);
	page = BufferGetPage(buffer);
	blkno = BufferGetBlockNumber(buffer);

	START_CRIT_SECTION();

<<<<<<< HEAD
	GinInitDataLeafPage(page);

	ptr = GinDataLeafPageGetPostingList(page);
	cur = ptr;
	MemSet(&prev_iptr, 0, sizeof(ItemPointerData));
	for (i = 0; i < itemsCount; i++)
	{
		cur = ginDataPageLeafWriteItemPointer(cur, &items[i], &prev_iptr);
		prev_iptr = items[i];
	}
	GinDataLeafPageSetPostingListSize(page, cur - ptr);
	Assert(GinDataPageFreeSpacePre(page, cur) >= 0);
	updateItemIndexes(page);
=======
	GinInitBuffer(buffer, GIN_DATA | GIN_LEAF);
	memcpy(GinDataPageGetData(page), items, sizeof(ItemPointerData) * nrootitems);
	GinPageGetOpaque(page)->maxoff = nrootitems;
>>>>>>> cd8115e0

	MarkBufferDirty(buffer);

	if (RelationNeedsWAL(index))
	{
		XLogRecPtr	recptr;
		XLogRecData rdata[2];
		ginxlogCreatePostingTree data;
		static char		buf[BLCKSZ];

		data.node = index->rd_node;
		data.blkno = blkno;
<<<<<<< HEAD
		data.size = cur - ptr;
=======
		data.nitem = nrootitems;
>>>>>>> cd8115e0

		rdata[0].buffer = InvalidBuffer;
		rdata[0].data = (char *) &data;
		rdata[0].len = sizeof(ginxlogCreatePostingTree);
		rdata[0].next = &rdata[1];

		memcpy(buf, GinDataLeafPageGetPostingList(page), GinDataLeafPageGetPostingListSize(page));

		rdata[1].buffer = InvalidBuffer;
<<<<<<< HEAD
		rdata[1].data = buf;
		rdata[1].len = GinDataLeafPageGetPostingListSize(page);
=======
		rdata[1].data = (char *) items;
		rdata[1].len = sizeof(ItemPointerData) * nrootitems;
>>>>>>> cd8115e0
		rdata[1].next = NULL;

		recptr = XLogInsert(RM_GIN_ID, XLOG_GIN_CREATE_PTREE, rdata);
		PageSetLSN(page, recptr);
	}

	UnlockReleaseBuffer(buffer);

	END_CRIT_SECTION();

	/* During index build, count the newly-added data page */
	if (buildStats)
		buildStats->nDataPages++;

	/*
	 * Add any remaining TIDs to the newly-created posting tree.
	 */
	if (nitems > nrootitems)
	{
		GinPostingTreeScan *gdi;

		gdi = ginPrepareScanPostingTree(index, blkno, FALSE);
		gdi->btree.isBuild = (buildStats != NULL);

		ginInsertItemPointers(gdi,
							  items + nrootitems,
							  nitems - nrootitems,
							  buildStats);

		pfree(gdi);
	}

	return blkno;
}

void
ginPrepareDataScan(GinBtree btree, Relation index)
{
	memset(btree, 0, sizeof(GinBtreeData));

	btree->index = index;

	btree->findChildPage = dataLocateItem;
	btree->isMoveRight = dataIsMoveRight;
	btree->findItem = dataLocateLeafItem;
	btree->findChildPtr = dataFindChildPtr;
	btree->getLeftMostPage = dataGetLeftMostPage;
	btree->placeToPage = dataPlaceToPage;
	btree->splitPage = dataSplitPage;
	btree->fillRoot = ginDataFillRoot;

	btree->isData = TRUE;
	btree->searchMode = FALSE;
	btree->isDelete = FALSE;
	btree->fullScan = FALSE;
	btree->isBuild = FALSE;
}

GinPostingTreeScan *
ginPrepareScanPostingTree(Relation index, BlockNumber rootBlkno, bool searchMode)
{
	GinPostingTreeScan *gdi = (GinPostingTreeScan *) palloc0(sizeof(GinPostingTreeScan));

	ginPrepareDataScan(&gdi->btree, index);

	gdi->btree.searchMode = searchMode;
	gdi->btree.fullScan = searchMode;

	gdi->stack = ginPrepareFindLeafPage(&gdi->btree, rootBlkno);

	return gdi;
}

/*
 * Inserts array of item pointers, may execute several tree scan (very rare)
 */
void
ginInsertItemPointers(GinPostingTreeScan *gdi,
					  ItemPointerData *items, uint32 nitem,
					  GinStatsData *buildStats)
{
	BlockNumber rootBlkno = gdi->stack->blkno;

	gdi->btree.items = items;
	gdi->btree.nitem = nitem;
	gdi->btree.curitem = 0;

	while (gdi->btree.curitem < gdi->btree.nitem)
	{
		if (!gdi->stack)
			gdi->stack = ginPrepareFindLeafPage(&gdi->btree, rootBlkno);

		gdi->stack = ginFindLeafPage(&gdi->btree, gdi->stack);

		if (gdi->btree.findItem(&(gdi->btree), gdi->stack))
		{
			/*
			 * gdi->btree.items[gdi->btree.curitem] already exists in index
			 */
			gdi->btree.curitem++;
			LockBuffer(gdi->stack->buffer, GIN_UNLOCK);
			freeGinBtreeStack(gdi->stack);
		}
		else
			ginInsertValue(&(gdi->btree), gdi->stack, buildStats);

		gdi->stack = NULL;
	}
}

Buffer
ginScanBeginPostingTree(GinPostingTreeScan *gdi)
{
	gdi->stack = ginFindLeafPage(&gdi->btree, gdi->stack);
	return gdi->stack->buffer;
}<|MERGE_RESOLUTION|>--- conflicted
+++ resolved
@@ -1196,7 +1196,6 @@
 	BlockNumber blkno;
 	Buffer		buffer;
 	Page		page;
-<<<<<<< HEAD
 	int			i;
 	CompressedPostingList ptr,
 				cur;
@@ -1218,12 +1217,6 @@
 		prev_iptr = items[itemsCount];
 		itemsCount++;
 	}
-=======
-	int			nrootitems;
-
-	/* Calculate how many TIDs will fit on first page. */
-	nrootitems = Min(nitems, GinMaxLeafDataItems);
->>>>>>> cd8115e0
 
 	/*
 	 * Create the root page.
@@ -1234,7 +1227,6 @@
 
 	START_CRIT_SECTION();
 
-<<<<<<< HEAD
 	GinInitDataLeafPage(page);
 
 	ptr = GinDataLeafPageGetPostingList(page);
@@ -1248,11 +1240,6 @@
 	GinDataLeafPageSetPostingListSize(page, cur - ptr);
 	Assert(GinDataPageFreeSpacePre(page, cur) >= 0);
 	updateItemIndexes(page);
-=======
-	GinInitBuffer(buffer, GIN_DATA | GIN_LEAF);
-	memcpy(GinDataPageGetData(page), items, sizeof(ItemPointerData) * nrootitems);
-	GinPageGetOpaque(page)->maxoff = nrootitems;
->>>>>>> cd8115e0
 
 	MarkBufferDirty(buffer);
 
@@ -1265,11 +1252,7 @@
 
 		data.node = index->rd_node;
 		data.blkno = blkno;
-<<<<<<< HEAD
 		data.size = cur - ptr;
-=======
-		data.nitem = nrootitems;
->>>>>>> cd8115e0
 
 		rdata[0].buffer = InvalidBuffer;
 		rdata[0].data = (char *) &data;
@@ -1279,14 +1262,8 @@
 		memcpy(buf, GinDataLeafPageGetPostingList(page), GinDataLeafPageGetPostingListSize(page));
 
 		rdata[1].buffer = InvalidBuffer;
-<<<<<<< HEAD
 		rdata[1].data = buf;
 		rdata[1].len = GinDataLeafPageGetPostingListSize(page);
-=======
-		rdata[1].data = (char *) items;
-		rdata[1].len = sizeof(ItemPointerData) * nrootitems;
->>>>>>> cd8115e0
-		rdata[1].next = NULL;
 
 		recptr = XLogInsert(RM_GIN_ID, XLOG_GIN_CREATE_PTREE, rdata);
 		PageSetLSN(page, recptr);
