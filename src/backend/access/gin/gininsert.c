/*-------------------------------------------------------------------------
 *
 * gininsert.c
 *	  insert routines for the postgres inverted index access method.
 *
 *
 * Portions Copyright (c) 1996-2013, PostgreSQL Global Development Group
 * Portions Copyright (c) 1994, Regents of the University of California
 *
 * IDENTIFICATION
 *			src/backend/access/gin/gininsert.c
 *-------------------------------------------------------------------------
 */

#include "postgres.h"

#include "access/gin_private.h"
#include "access/heapam_xlog.h"
#include "catalog/index.h"
#include "miscadmin.h"
#include "storage/bufmgr.h"
#include "storage/smgr.h"
#include "storage/indexfsm.h"
#include "utils/memutils.h"
#include "utils/rel.h"


typedef struct
{
	GinState	ginstate;
	double		indtuples;
	GinStatsData buildStats;
	MemoryContext tmpCtx;
	MemoryContext funcCtx;
	BuildAccumulator accum;
} GinBuildState;


/*
 * Form a tuple for entry tree.
 *
 * If the tuple would be too big to be stored, function throws a suitable
 * error if errorTooBig is TRUE, or returns NULL if errorTooBig is FALSE.
 *
 * See src/backend/access/gin/README for a description of the index tuple
 * format that is being built here.  We build on the assumption that we
 * are making a leaf-level key entry containing a posting list of nipd items.
 * If the caller is actually trying to make a posting-tree entry, non-leaf
 * entry, or pending-list entry, it should pass nipd = 0 and then overwrite
 * the t_tid fields as necessary.  In any case, ipd can be NULL to skip
 * copying any itempointers into the posting list; the caller is responsible
 * for filling the posting list afterwards, if ipd = NULL and nipd > 0.
 */
static IndexTuple
GinFormTuple(GinState *ginstate,
			 OffsetNumber attnum, Datum key, GinNullCategory category,
			 ItemPointerData *ipd,
			 uint32 nipd,
			 bool errorTooBig)
{
	Datum		datums[3];
	bool		isnull[3];
	IndexTuple	itup;
	uint32		newsize;
	int			i;
	ItemPointerData nullItemPointer = {{0,0},0};

	/* Build the basic tuple: optional column number, plus key datum */
	if (ginstate->oneCol)
	{
		datums[0] = key;
		isnull[0] = (category != GIN_CAT_NORM_KEY);
		isnull[1] = true;
	}
	else
	{
		datums[0] = UInt16GetDatum(attnum);
		isnull[0] = false;
		datums[1] = key;
		isnull[1] = (category != GIN_CAT_NORM_KEY);
		isnull[2] = true;
	}

	itup = index_form_tuple(ginstate->tupdesc[attnum - 1], datums, isnull);

	/*
	 * Determine and store offset to the posting list, making sure there is
	 * room for the category byte if needed.
	 *
	 * Note: because index_form_tuple MAXALIGNs the tuple size, there may well
	 * be some wasted pad space.  Is it worth recomputing the data length to
	 * prevent that?  That would also allow us to Assert that the real data
	 * doesn't overlap the GinNullCategory byte, which this code currently
	 * takes on faith.
	 */
	newsize = IndexTupleSize(itup);

	if (IndexTupleHasNulls(itup))
	{
		uint32		minsize;

		Assert(category != GIN_CAT_NORM_KEY);
		minsize = GinCategoryOffset(itup, ginstate) + sizeof(GinNullCategory);
		newsize = Max(newsize, minsize);
	}

	GinSetPostingOffset(itup, newsize);

	GinSetNPosting(itup, nipd);

	/*
	 * Add space needed for posting list, if any.  Then check that the tuple
	 * won't be too big to store.
	 */

	if (nipd > 0)
	{
		newsize += ginDataPageLeafGetItemPointerSize(&ipd[0], &nullItemPointer);
		for (i = 1; i < nipd; i++)
		{
			newsize += ginDataPageLeafGetItemPointerSize(&ipd[i], &ipd[i - 1]);
		}
	}

	newsize = MAXALIGN(newsize);

	if (newsize > Min(INDEX_SIZE_MASK, GinMaxItemSize))
	{
		if (errorTooBig)
			ereport(ERROR,
					(errcode(ERRCODE_PROGRAM_LIMIT_EXCEEDED),
			errmsg("index row size %lu exceeds maximum %lu for index \"%s\"",
				   (unsigned long) newsize,
				   (unsigned long) Min(INDEX_SIZE_MASK,
									   GinMaxItemSize),
				   RelationGetRelationName(ginstate->index))));
		pfree(itup);
		return NULL;
	}

	/*
	 * Resize tuple if needed
	 */
	if (newsize != IndexTupleSize(itup))
	{
		itup = repalloc(itup, newsize);

		/* set new size in tuple header */
		itup->t_info &= ~INDEX_SIZE_MASK;
		itup->t_info |= newsize;
	}

	/*
	 * Copy in the posting list, if provided
	 */
	if (nipd > 0)
	{
		char *ptr = GinGetPosting(itup);
		ptr = ginDataPageLeafWriteItemPointer(ptr, &ipd[0], &nullItemPointer);
		for (i = 1; i < nipd; i++)
			ptr = ginDataPageLeafWriteItemPointer(ptr, &ipd[i], &ipd[i-1]);
	}

	/*
	 * Insert category byte, if needed
	 */
	if (category != GIN_CAT_NORM_KEY)
	{
		Assert(IndexTupleHasNulls(itup));
		GinSetNullCategory(itup, ginstate, category);
	}
	return itup;
}

/*
 * Adds array of item pointers to tuple's posting list, or
 * creates posting tree and tuple pointing to tree in case
 * of not enough space.  Max size of tuple is defined in
 * GinFormTuple().	Returns a new, modified index tuple.
 * items[] must be in sorted order with no duplicates.
 */
static IndexTuple
addItemPointersToLeafTuple(GinState *ginstate,
						   IndexTuple old,
						   ItemPointerData *items, uint32 nitem,
						   GinStatsData *buildStats)
{
	OffsetNumber attnum;
	Datum		key;
	GinNullCategory category;
	IndexTuple	res;
	ItemPointerData *newItems, *oldItems;
	int			oldNPosting, newNPosting;

	Assert(!GinIsPostingTree(old));

	attnum = gintuple_get_attrnum(ginstate, old);
	key = gintuple_get_key(ginstate, old, &category);

	oldNPosting = GinGetNPosting(old);
	oldItems = (ItemPointerData *) palloc(sizeof(ItemPointerData) * oldNPosting);

	newNPosting = oldNPosting + nitem;
	newItems = (ItemPointerData *) palloc(sizeof(ItemPointerData) * newNPosting);

	ginReadTuple(ginstate, attnum, old, oldItems);

	newNPosting = ginMergeItemPointers(newItems,
									   items, nitem,
									   oldItems, oldNPosting);

	/* try to build tuple with room for all the items */
	res = GinFormTuple(ginstate, attnum, key, category,
					   newItems, newNPosting, false);
	if (!res)
	{
		/* posting list would be too big, convert to posting tree */
		BlockNumber postingRoot;
		GinPostingTreeScan *gdi;

		/*
		 * Initialize posting tree with the old tuple's posting list.  It's
		 * surely small enough to fit on one posting-tree page, and should
		 * already be in order with no duplicates.
		 */
		postingRoot = createPostingTree(ginstate->index,
										oldItems,
										oldNPosting,
										buildStats);

		/* Now insert the TIDs-to-be-added into the posting tree */
		gdi = ginPrepareScanPostingTree(ginstate->index, postingRoot, FALSE);
		gdi->btree.isBuild = (buildStats != NULL);

		ginInsertItemPointers(gdi, items, nitem, buildStats);

		pfree(gdi);

		/* And build a new posting-tree-only result tuple */
		res = GinFormTuple(ginstate, attnum, key, category, NULL, 0, true);
		GinSetPostingTree(res, postingRoot);
	}

	return res;
}

/*
 * Build a fresh leaf tuple, either posting-list or posting-tree format
 * depending on whether the given items list will fit.
 * items[] must be in sorted order with no duplicates.
 *
 * This is basically the same logic as in addItemPointersToLeafTuple,
 * but working from slightly different input.
 */
static IndexTuple
buildFreshLeafTuple(GinState *ginstate,
					OffsetNumber attnum, Datum key, GinNullCategory category,
					ItemPointerData *items, uint32 nitem,
					GinStatsData *buildStats)
{
	IndexTuple	res;

	/* try to build a posting list tuple with all the items */
	res = GinFormTuple(ginstate, attnum, key, category,
					   items, nitem, false);

	if (!res)
	{
		/* posting list would be too big, build posting tree */
		BlockNumber postingRoot;

		/*
		 * Build posting-tree-only result tuple.  We do this first so as to
		 * fail quickly if the key is too big.
		 */
		res = GinFormTuple(ginstate, attnum, key, category, NULL, 0, true);

		/*
		 * Initialize a new posting tree with the TIDs.
		 */
<<<<<<< HEAD
		postingRoot = createPostingTree(ginstate->index,
										items,
										nitem,
=======
		postingRoot = createPostingTree(ginstate->index, items, nitem,
>>>>>>> 0ea53256
										buildStats);

		/* And save the root link in the result tuple */
		GinSetPostingTree(res, postingRoot);
	}

	return res;
}

/*
 * Insert one or more heap TIDs associated with the given key value.
 * This will either add a single key entry, or enlarge a pre-existing entry.
 *
 * During an index build, buildStats is non-null and the counters
 * it contains should be incremented as needed.
 */
void
ginEntryInsert(GinState *ginstate,
			   OffsetNumber attnum, Datum key, GinNullCategory category,
			   ItemPointerData *items, uint32 nitem,
			   GinStatsData *buildStats)
{
	GinBtreeData btree;
	GinBtreeStack *stack;
	IndexTuple	itup;
	Page		page;

	/* During index build, count the to-be-inserted entry */
	if (buildStats)
		buildStats->nEntries++;

	ginPrepareEntryScan(&btree, attnum, key, category, ginstate);

	stack = ginFindLeafPage(&btree, NULL);
	page = BufferGetPage(stack->buffer);

	if (btree.findItem(&btree, stack))
	{
		/* found pre-existing entry */
		itup = (IndexTuple) PageGetItem(page, PageGetItemId(page, stack->off));

		if (GinIsPostingTree(itup))
		{
			/* add entries to existing posting tree */
			BlockNumber rootPostingTree = GinGetPostingTree(itup);
			GinPostingTreeScan *gdi;

			/* release all stack */
			LockBuffer(stack->buffer, GIN_UNLOCK);
			freeGinBtreeStack(stack);

			/* insert into posting tree */
			gdi = ginPrepareScanPostingTree(ginstate->index, rootPostingTree, FALSE);
			gdi->btree.isBuild = (buildStats != NULL);
			ginInsertItemPointers(gdi, items, nitem, buildStats);
			pfree(gdi);

			return;
		}

		/* modify an existing leaf entry */
		itup = addItemPointersToLeafTuple(ginstate, itup,
										  items, nitem, buildStats);

		btree.isDelete = TRUE;
	}
	else
	{
		/* no match, so construct a new leaf entry */
		itup = buildFreshLeafTuple(ginstate, attnum, key, category,
								   items, nitem, buildStats);
	}

	/* Insert the new or modified leaf tuple */
	btree.entry = itup;
	ginInsertValue(&btree, stack, buildStats);
	pfree(itup);
}

/*
 * Extract index entries for a single indexable item, and add them to the
 * BuildAccumulator's state.
 *
 * This function is used only during initial index creation.
 */
static void
ginHeapTupleBulkInsert(GinBuildState *buildstate, OffsetNumber attnum,
					   Datum value, bool isNull,
					   ItemPointer heapptr)
{
	Datum	   *entries;
	GinNullCategory *categories;
	int32		nentries;
	MemoryContext oldCtx;

	oldCtx = MemoryContextSwitchTo(buildstate->funcCtx);
	entries = ginExtractEntries(buildstate->accum.ginstate, attnum,
								value, isNull,
								&nentries, &categories);
	MemoryContextSwitchTo(oldCtx);

	ginInsertBAEntries(&buildstate->accum, heapptr, attnum,
					   entries, categories, nentries);

	buildstate->indtuples += nentries;

	MemoryContextReset(buildstate->funcCtx);
}

static void
ginBuildCallback(Relation index, HeapTuple htup, Datum *values,
				 bool *isnull, bool tupleIsAlive, void *state)
{
	GinBuildState *buildstate = (GinBuildState *) state;
	MemoryContext oldCtx;
	int			i;

	oldCtx = MemoryContextSwitchTo(buildstate->tmpCtx);

	for (i = 0; i < buildstate->ginstate.origTupdesc->natts; i++)
		ginHeapTupleBulkInsert(buildstate, (OffsetNumber) (i + 1),
							   values[i], isnull[i],
							   &htup->t_self);

	/* If we've maxed out our available memory, dump everything to the index */
	if (buildstate->accum.allocatedMemory >= maintenance_work_mem * 1024L)
	{
		ItemPointerData *list;
		Datum		key;
		GinNullCategory category;
		uint32		nlist;
		OffsetNumber attnum;

		ginBeginBAScan(&buildstate->accum);
		while ((list = ginGetBAEntry(&buildstate->accum,
								  &attnum, &key, &category, &nlist)) != NULL)
		{
			/* there could be many entries, so be willing to abort here */
			CHECK_FOR_INTERRUPTS();
			ginEntryInsert(&buildstate->ginstate, attnum, key, category,
						   list, nlist, &buildstate->buildStats);
		}

		MemoryContextReset(buildstate->tmpCtx);
		ginInitBA(&buildstate->accum);
	}

	MemoryContextSwitchTo(oldCtx);
}

Datum
ginbuild(PG_FUNCTION_ARGS)
{
	Relation	heap = (Relation) PG_GETARG_POINTER(0);
	Relation	index = (Relation) PG_GETARG_POINTER(1);
	IndexInfo  *indexInfo = (IndexInfo *) PG_GETARG_POINTER(2);
	IndexBuildResult *result;
	double		reltuples;
	GinBuildState buildstate;
	Buffer		RootBuffer,
				MetaBuffer;
	ItemPointerData *list;
	Datum		key;
	GinNullCategory category;
	uint32		nlist;
	MemoryContext oldCtx;
	OffsetNumber attnum;

	if (RelationGetNumberOfBlocks(index) != 0)
		elog(ERROR, "index \"%s\" already contains data",
			 RelationGetRelationName(index));

	initGinState(&buildstate.ginstate, index);
	buildstate.indtuples = 0;
	memset(&buildstate.buildStats, 0, sizeof(GinStatsData));

	/* initialize the meta page */
	MetaBuffer = GinNewBuffer(index);

	/* initialize the root page */
	RootBuffer = GinNewBuffer(index);

	START_CRIT_SECTION();
	GinInitMetabuffer(MetaBuffer);
	MarkBufferDirty(MetaBuffer);
	GinInitBuffer(RootBuffer, GIN_LEAF);
	MarkBufferDirty(RootBuffer);

	if (RelationNeedsWAL(index))
	{
		XLogRecPtr	recptr;
		XLogRecData rdata;
		Page		page;

		rdata.buffer = InvalidBuffer;
		rdata.data = (char *) &(index->rd_node);
		rdata.len = sizeof(RelFileNode);
		rdata.next = NULL;

		recptr = XLogInsert(RM_GIN_ID, XLOG_GIN_CREATE_INDEX, &rdata);

		page = BufferGetPage(RootBuffer);
		PageSetLSN(page, recptr);

		page = BufferGetPage(MetaBuffer);
		PageSetLSN(page, recptr);
	}

	UnlockReleaseBuffer(MetaBuffer);
	UnlockReleaseBuffer(RootBuffer);
	END_CRIT_SECTION();

	/* count the root as first entry page */
	buildstate.buildStats.nEntryPages++;

	/*
	 * create a temporary memory context that is reset once for each tuple
	 * inserted into the index
	 */
	buildstate.tmpCtx = AllocSetContextCreate(CurrentMemoryContext,
											  "Gin build temporary context",
											  ALLOCSET_DEFAULT_MINSIZE,
											  ALLOCSET_DEFAULT_INITSIZE,
											  ALLOCSET_DEFAULT_MAXSIZE);

	buildstate.funcCtx = AllocSetContextCreate(buildstate.tmpCtx,
					 "Gin build temporary context for user-defined function",
											   ALLOCSET_DEFAULT_MINSIZE,
											   ALLOCSET_DEFAULT_INITSIZE,
											   ALLOCSET_DEFAULT_MAXSIZE);

	buildstate.accum.ginstate = &buildstate.ginstate;
	ginInitBA(&buildstate.accum);

	/*
	 * Do the heap scan.  We disallow sync scan here because dataPlaceToPage
	 * prefers to receive tuples in TID order.
	 */
	reltuples = IndexBuildHeapScan(heap, index, indexInfo, false,
								   ginBuildCallback, (void *) &buildstate);

	/* dump remaining entries to the index */
	oldCtx = MemoryContextSwitchTo(buildstate.tmpCtx);
	ginBeginBAScan(&buildstate.accum);
	while ((list = ginGetBAEntry(&buildstate.accum,
								 &attnum, &key, &category, &nlist)) != NULL)
	{
		/* there could be many entries, so be willing to abort here */
		CHECK_FOR_INTERRUPTS();
		ginEntryInsert(&buildstate.ginstate, attnum, key, category,
					   list, nlist, &buildstate.buildStats);
	}
	MemoryContextSwitchTo(oldCtx);

	MemoryContextDelete(buildstate.tmpCtx);

	/*
	 * Update metapage stats
	 */
	buildstate.buildStats.nTotalPages = RelationGetNumberOfBlocks(index);
	ginUpdateStats(index, &buildstate.buildStats);

	/*
	 * Return statistics
	 */
	result = (IndexBuildResult *) palloc(sizeof(IndexBuildResult));

	result->heap_tuples = reltuples;
	result->index_tuples = buildstate.indtuples;

	PG_RETURN_POINTER(result);
}

/*
 *	ginbuildempty() -- build an empty gin index in the initialization fork
 */
Datum
ginbuildempty(PG_FUNCTION_ARGS)
{
	Relation	index = (Relation) PG_GETARG_POINTER(0);
	Buffer		RootBuffer,
				MetaBuffer;

	/* An empty GIN index has two pages. */
	MetaBuffer =
		ReadBufferExtended(index, INIT_FORKNUM, P_NEW, RBM_NORMAL, NULL);
	LockBuffer(MetaBuffer, BUFFER_LOCK_EXCLUSIVE);
	RootBuffer =
		ReadBufferExtended(index, INIT_FORKNUM, P_NEW, RBM_NORMAL, NULL);
	LockBuffer(RootBuffer, BUFFER_LOCK_EXCLUSIVE);

	/* Initialize and xlog metabuffer and root buffer. */
	START_CRIT_SECTION();
	GinInitMetabuffer(MetaBuffer);
	MarkBufferDirty(MetaBuffer);
	log_newpage_buffer(MetaBuffer);
	GinInitBuffer(RootBuffer, GIN_LEAF);
	MarkBufferDirty(RootBuffer);
	log_newpage_buffer(RootBuffer);
	END_CRIT_SECTION();

	/* Unlock and release the buffers. */
	UnlockReleaseBuffer(MetaBuffer);
	UnlockReleaseBuffer(RootBuffer);

	PG_RETURN_VOID();
}

/*
 * Insert index entries for a single indexable item during "normal"
 * (non-fast-update) insertion
 */
static void
ginHeapTupleInsert(GinState *ginstate, OffsetNumber attnum,
				   Datum value, bool isNull,
				   ItemPointer item)
{
	Datum	   *entries;
	GinNullCategory *categories;
	int32		i,
				nentries;

	entries = ginExtractEntries(ginstate, attnum, value, isNull,
								&nentries, &categories);

	for (i = 0; i < nentries; i++)
		ginEntryInsert(ginstate, attnum, entries[i], categories[i],
					   item, 1, NULL);
}

Datum
gininsert(PG_FUNCTION_ARGS)
{
	Relation	index = (Relation) PG_GETARG_POINTER(0);
	Datum	   *values = (Datum *) PG_GETARG_POINTER(1);
	bool	   *isnull = (bool *) PG_GETARG_POINTER(2);
	ItemPointer ht_ctid = (ItemPointer) PG_GETARG_POINTER(3);

#ifdef NOT_USED
	Relation	heapRel = (Relation) PG_GETARG_POINTER(4);
	IndexUniqueCheck checkUnique = (IndexUniqueCheck) PG_GETARG_INT32(5);
#endif
	GinState	ginstate;
	MemoryContext oldCtx;
	MemoryContext insertCtx;
	int			i;

	insertCtx = AllocSetContextCreate(CurrentMemoryContext,
									  "Gin insert temporary context",
									  ALLOCSET_DEFAULT_MINSIZE,
									  ALLOCSET_DEFAULT_INITSIZE,
									  ALLOCSET_DEFAULT_MAXSIZE);

	oldCtx = MemoryContextSwitchTo(insertCtx);

	initGinState(&ginstate, index);

	if (GinGetUseFastUpdate(index))
	{
		GinTupleCollector collector;

		memset(&collector, 0, sizeof(GinTupleCollector));

		for (i = 0; i < ginstate.origTupdesc->natts; i++)
			ginHeapTupleFastCollect(&ginstate, &collector,
									(OffsetNumber) (i + 1),
									values[i], isnull[i],
									ht_ctid);

		ginHeapTupleFastInsert(&ginstate, &collector);
	}
	else
	{
		for (i = 0; i < ginstate.origTupdesc->natts; i++)
			ginHeapTupleInsert(&ginstate, (OffsetNumber) (i + 1),
							   values[i], isnull[i],
							   ht_ctid);
	}

	MemoryContextSwitchTo(oldCtx);
	MemoryContextDelete(insertCtx);

	PG_RETURN_BOOL(false);
}<|MERGE_RESOLUTION|>--- conflicted
+++ resolved
@@ -278,13 +278,7 @@
 		/*
 		 * Initialize a new posting tree with the TIDs.
 		 */
-<<<<<<< HEAD
-		postingRoot = createPostingTree(ginstate->index,
-										items,
-										nitem,
-=======
 		postingRoot = createPostingTree(ginstate->index, items, nitem,
->>>>>>> 0ea53256
 										buildStats);
 
 		/* And save the root link in the result tuple */
